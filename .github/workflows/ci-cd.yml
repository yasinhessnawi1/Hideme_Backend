name: Manual CI/CD Pipeline

on:
  workflow_dispatch:
    inputs:
      deploy:
        description: 'Deploy after building? (true/false)'
        required: false
        default: 'false'
# Trigger on push to main
  push:
    branches:
      - main

  # Trigger on pull request targeting main
  pull_request:
    branches:
      - main
jobs:
  build:
    runs-on: ubuntu-latest
    steps:
      - name: Checkout Code
        uses: actions/checkout@v4

      - name: Debug:List Repository Files
        run: ls -R  # Debugging step to check file structure

      - name: Set up Python
        uses: actions/setup-python@v5
        with:
          python-version: '3.12.6'

      - name: Install Dependencies
        run: |
          python -m pip install --upgrade pip
          pip install -r backend/requirements.txt
          pip install pytest

      - name: Run Tests
        run: pytest || echo "No tests found."

      - name: Build Docker Image with Docker Compose
        working-directory: backend
        run: docker compose build

  push-image:
    needs: build
    runs-on: ubuntu-latest
    steps:
      - name: Checkout Code
        uses: actions/checkout@v4

      - name: Log in to Docker Hub
        uses: docker/login-action@v3
        with:
          username: ${{ secrets.DOCKER_USERNAME }}
          password: ${{ secrets.DOCKER_PASSWORD }}

      - name: Build and Push Docker Image
        uses: docker/build-push-action@v6
        with:
          context: backend
          push: true
          tags: yasinmh99/hideme:latest

  deploy:
<<<<<<< HEAD
    if: ${{ github.event.inputs.deploy == 'true' || github.event_name == 'push' || github.event_name == 'pull_request' }}
=======
    if: ${{ github.event.inputs.deploy == 'true' || github.event_name == 'push' }}
>>>>>>> 52d08e4d
    runs-on: ubuntu-latest
    steps:
      - name: Deploy to Remote Server via SSH
        uses: appleboy/ssh-action@master
        with:
          host: ${{ secrets.REMOTE_HOST }}
          username: ${{ secrets.REMOTE_USER }}
          key: ${{ secrets.REMOTE_SSH_KEY }}
          script: |
            export GEMINI_API_KEY=${{ secrets.GEMINI_API_KEY }}
            sudo rm -rf Hideme_Backend
            git clone --branch yasinhessnawi1-patch-2 git@github.com:yasinhessnawi1/Hideme_Backend.git
            cd Hideme_Backend/backend
            echo "GEMINI_API_KEY=${{ secrets.GEMINI_API_KEY }}" > .env
            sudo docker-compose build
            sudo docker-compose up -d<|MERGE_RESOLUTION|>--- conflicted
+++ resolved
@@ -1,4 +1,4 @@
-name: Manual CI/CD Pipeline
+name: CI/CD Pipeline
 
 on:
   workflow_dispatch:
@@ -65,11 +65,8 @@
           tags: yasinmh99/hideme:latest
 
   deploy:
-<<<<<<< HEAD
-    if: ${{ github.event.inputs.deploy == 'true' || github.event_name == 'push' || github.event_name == 'pull_request' }}
-=======
+    needs: push-image
     if: ${{ github.event.inputs.deploy == 'true' || github.event_name == 'push' }}
->>>>>>> 52d08e4d
     runs-on: ubuntu-latest
     steps:
       - name: Deploy to Remote Server via SSH
