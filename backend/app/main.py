--- conflicted
+++ resolved
@@ -4,10 +4,7 @@
 
 # Import the routers from your routes modules.
 from backend.app.routes import ai_routes, presidio_routes, pdf_routes, status_routes
-<<<<<<< HEAD
-=======
 
->>>>>>> d65aad0f
 from backend.app.utils.logger import default_logger as logger
 
 
@@ -21,7 +18,6 @@
         description="API for detecting and redacting sensitive information from documents."
     )
 
-<<<<<<< HEAD
     # --- Security and Middleware Setup ---
     # Add CORS middleware to allow all origins for now.
     app.add_middleware(
@@ -40,19 +36,7 @@
     app.include_router(presidio_routes.router, prefix="/ml", tags=["Machine Learning Detection"])
     app.include_router(pdf_routes.router, prefix="/pdf", tags=["PDF Redaction"])
     app.include_router(status_routes.router, tags=["Status"])
-=======
-    # Include route modules.
-    app_api.include_router(ai_routes.router, prefix="/ai", tags=["AI Detection"])
-    app_api.include_router(presidio_routes.router, prefix="/ml", tags=["Machine Learning Detection"])
-    app_api.include_router(pdf_routes.router, prefix="/pdf", tags=["PDF Redaction"])
 
-    return app_api
-
-
-    app.include_router(status_routes.router, tags=["Status"])
-
-
->>>>>>> d65aad0f
 
 
 
