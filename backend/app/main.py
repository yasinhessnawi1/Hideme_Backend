--- conflicted
+++ resolved
@@ -1,14 +1,9 @@
 import uvicorn
 from fastapi import FastAPI
 
-<<<<<<< HEAD
-from backend.app.routes import ai_routes, presidio_routes, pdf_routes
-=======
 # Import the routers from your routes modules.
 from backend.app.routes import ai_routes, presidio_routes, pdf_routes, status_routes
 
-
->>>>>>> 0040f6cb
 from backend.app.utils.logger import default_logger as logger
 
 
@@ -29,12 +24,11 @@
 
     return app_api
 
-<<<<<<< HEAD
-=======
+
     app.include_router(status_routes.router, tags=["Status"])
 
-    return app
->>>>>>> 0040f6cb
+
+
 
 app = create_app()
 
