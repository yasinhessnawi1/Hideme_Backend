import uvicorn
from fastapi import FastAPI

# Import the routers from your routes modules.
<<<<<<< HEAD
from backend.app.routes import ai_routes, presidio_routes, pdf_routes, status_routes
=======
from backend.app.routes import ai_routes, presidio_routes, pdf_routes
>>>>>>> 6d688d21
from backend.app.utils.logger import default_logger as logger


def create_app() -> FastAPI:
    """
    Create and configure the FastAPI application.
    """
    app = FastAPI(
        title="Sensitive Data Detection and Redaction API",
        version="1.0",
        description="API for detecting and redacting sensitive information from documents."
    )

    # Include route modules.
    app.include_router(ai_routes.router, prefix="/ai", tags=["AI Detection"])
    app.include_router(presidio_routes.router, prefix="/ml", tags=["Machine Learning Detection"])
    app.include_router(pdf_routes.router, prefix="/pdf", tags=["PDF Redaction"])

    app.include_router(status_routes.router, tags=["Status"])

    return app

app = create_app()

if __name__ == "__main__":
    # Configure logging if needed.
    logger.info("Starting server...")
    uvicorn.run(app, host="0.0.0.0", port=8000)<|MERGE_RESOLUTION|>--- conflicted
+++ resolved
@@ -2,11 +2,9 @@
 from fastapi import FastAPI
 
 # Import the routers from your routes modules.
-<<<<<<< HEAD
 from backend.app.routes import ai_routes, presidio_routes, pdf_routes, status_routes
-=======
-from backend.app.routes import ai_routes, presidio_routes, pdf_routes
->>>>>>> 6d688d21
+
+
 from backend.app.utils.logger import default_logger as logger
 
 
