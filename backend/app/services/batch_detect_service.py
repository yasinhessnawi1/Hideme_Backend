import asyncio
import time
import uuid
from typing import List, Dict, Any, Optional, Tuple

from fastapi import UploadFile

from backend.app.configs.gemini_config import GEMINI_AVAILABLE_ENTITIES
from backend.app.configs.gliner_config import GLINER_AVAILABLE_ENTITIES
from backend.app.configs.presidio_config import PRESIDIO_AVAILABLE_ENTITIES
from backend.app.document_processing.pdf_extractor import PDFTextExtractor
from backend.app.entity_detection import EntityDetectionEngine
from backend.app.services.base_detect_service import BaseDetectionService
from backend.app.services.initialization_service import initialization_service
<<<<<<< HEAD
from backend.app.utils.helpers.json_helper import validate_requested_entities
from backend.app.utils.logging.logger import log_info, log_error, log_warning
=======
from backend.app.utils.helpers.json_helper import validate_all_engines_requested_entities
from backend.app.utils.logging.logger import log_info, log_error
>>>>>>> 699ca901
from backend.app.utils.logging.secure_logging import log_batch_operation
from backend.app.utils.security.processing_records import record_keeper
from backend.app.utils.system_utils.error_handling import SecurityAwareErrorHandler
from backend.app.utils.system_utils.memory_management import memory_monitor
from backend.app.utils.validation.data_minimization import minimize_extracted_data
from backend.app.utils.validation.sanitize_utils import sanitize_detection_output, replace_original_text_in_redaction


class BatchDetectService(BaseDetectionService):
    """
    Service for batch entity detection. This service reads PDF files, extracts their text in batch mode,
    and applies entity detection using a pre-initialized detector. It supports both single and hybrid detection engines.
    Additionally, it performs logging, error handling, and resource tracking.
    """

    @staticmethod
    async def detect_entities_in_files(
            files: List[UploadFile],
            requested_entities: Optional[str] = None,
            detection_engine: EntityDetectionEngine = EntityDetectionEngine.PRESIDIO,
            max_parallel_files: Optional[int] = None,
            use_presidio: bool = True,
            use_gemini: bool = False,
            use_gliner: bool = False,
            remove_words: Optional[str] = None
    ) -> Dict[str, Any]:
        """
        Process a batch of PDF files for entity detection.

        Args:
            files: A list of UploadFile objects representing the files to be processed.
            requested_entities: A comma-separated string of entity types to detect.
            detection_engine: The detection engine to use (e.g., PRESIDIO, GLINER, HYBRID).
            max_parallel_files: Maximum number of files to process in parallel. Defaults to 4 if not provided.
            use_presidio: Flag to enable Presidio engine (used in hybrid mode).
            use_gemini: Flag to enable Gemini engine (used in hybrid mode).
            use_gliner: Flag to enable Gliner engine (used in hybrid mode).
            remove_words: Optional words to remove from the detected output.

        Returns:
            A dictionary containing the batch summary, individual file results, and debug information.

        Raises:
            Exception: Propagates exceptions after logging and recording processing errors.
        """
        start_time = time.time()
        batch_id = str(uuid.uuid4())
        log_info(f"Starting batch entity detection (Batch ID: {batch_id})")

        # Validate and prepare the entity list.
        try:
            entity_list = validate_all_engines_requested_entities(requested_entities)
        except Exception as e:
            return SecurityAwareErrorHandler.handle_batch_processing_error(e, "entity_validation", len(files))

        # Initialize the detector.
        try:
            detector = await BatchDetectService._get_initialized_detector(
                detection_engine, use_presidio, use_gemini, use_gliner, entity_list
            )
        except Exception as e:
            return SecurityAwareErrorHandler.handle_batch_processing_error(e, "detector_initialization", len(files))

        # Determine optimal parallelism; default to 4 workers if not provided.
        optimal_workers = max_parallel_files if max_parallel_files is not None else 4
        log_info(f"Processing {len(files)} files with {optimal_workers} workers (Batch ID: {batch_id})")

        # Read file contents, filenames, and metadata.
        pdf_files, file_names, file_metadata = await BatchDetectService._read_pdf_files(files)

        # Filter valid PDFs.
        valid_pdf_files = [content for content in pdf_files if content is not None]

        # Batch extract text from valid PDFs.
        try:
            extraction_map = await BatchDetectService._batch_extract_text(valid_pdf_files, optimal_workers)
        except Exception as e:
            return SecurityAwareErrorHandler.handle_batch_processing_error(e, "extraction", len(files))

        # Process each file for detection.
        detection_results = []
        valid_count = 0
        for i, filename in enumerate(file_names):
            if pdf_files[i] is None:
                detection_results.append({
                    "file": filename,
                    "status": "error",
                    "error": "Not a valid PDF file."
                })
                continue
            extracted = extraction_map.get(valid_count)
            valid_count += 1
            if not extracted or ("error" in extracted and extracted["error"]):
                detection_results.append({
                    "file": filename,
                    "status": "error",
                    "error": extracted.get("error", "Extraction failed") if extracted else "Extraction missing"
                })
                continue
            result = await BatchDetectService._process_detection_for_file(
                extracted, filename, file_metadata[i], entity_list, detector,
                detection_engine, use_presidio, use_gemini, use_gliner,
                remove_words=remove_words
            )
            detection_results.append(result)

        total_time = time.time() - start_time
        batch_summary = {
            "batch_id": batch_id,
            "total_files": len(files),
            "successful": sum(1 for d in detection_results if d["status"] == "success"),
            "failed": sum(1 for d in detection_results if d["status"] != "success"),
            "total_time": total_time,
            "workers": optimal_workers
        }
        log_batch_operation("Batch Entity Detection", len(files), batch_summary["successful"], total_time)
        record_keeper.record_processing(
            operation_type="batch_entity_detection",
            document_type="multiple_files",
            entity_types_processed=entity_list,
            processing_time=total_time,
            file_count=len(files),
            entity_count=sum(len(d.get("results", {}).get("entities", []))
                             for d in detection_results if d["status"] == "success"),
            success=(batch_summary["successful"] > 0)
        )
        return {
            "batch_summary": batch_summary,
            "file_results": detection_results,
            "_debug": {
                "memory_usage": memory_monitor.get_memory_stats().get("current_usage"),
                "peak_memory": memory_monitor.get_memory_stats().get("peak_usage"),
                "operation_id": batch_id
            }
        }

    @staticmethod
    async def _read_pdf_files(files: List[UploadFile]) -> Tuple[List[Optional[bytes]], List[str], List[Dict[str, Any]]]:
        """
        Read and validate a list of PDF files.

        Args:
            files: A list of UploadFile objects.

        Returns:
            A tuple containing:
              - A list of file contents (bytes) or None for invalid PDFs.
              - A list of filenames.
              - A list of metadata dictionaries for each file.
        """
        pdf_files = []
        file_names = []
        file_metadata = []
        for file in files:
            try:
                content_type = file.content_type or "application/octet-stream"
                if "pdf" in content_type.lower():
                    await file.seek(0)
                    content = await file.read()
                    pdf_files.append(content)
                    file_names.append(file.filename)
                    file_metadata.append({
                        "filename": file.filename,
                        "content_type": content_type,
                        "size": len(content)
                    })
                else:
                    pdf_files.append(None)
                    file_names.append(file.filename)
                    file_metadata.append({
                        "filename": file.filename,
                        "content_type": content_type,
                        "size": 0
                    })
            except Exception as e:
                log_error(f"Error reading file {file.filename}: {str(e)}")
                pdf_files.append(None)
                file_names.append(file.filename)
                file_metadata.append({
                    "filename": file.filename,
                    "content_type": "unknown",
                    "size": 0
                })
        return pdf_files, file_names, file_metadata

    @staticmethod
    async def _batch_extract_text(valid_pdf_files: List[bytes], optimal_workers: int) -> Dict[int, Dict[str, Any]]:
        """
        Extract text from a batch of valid PDF files using multiple workers.

        Args:
            valid_pdf_files: A list of PDF file contents (bytes).
            optimal_workers: Number of workers to use concurrently.

        Returns:
            A mapping from index to extraction result (dictionary).
        """
        try:
            extraction_results: List[Tuple[int, Dict[str, Any]]] = await PDFTextExtractor.extract_batch_text(
                valid_pdf_files, max_workers=optimal_workers
            )
            return {idx: result for idx, result in extraction_results}
        except Exception as e:
            log_error(f"Error in batch text extraction: {str(e)}")
            raise e

    @staticmethod
    async def _process_detection_for_file(
            extracted: Dict[str, Any],
            filename: str,
            file_meta: Dict[str, Any],
            entity_list: List[List[str]],
            detector: Any,
            detection_engine: EntityDetectionEngine,
            use_presidio: bool,
            use_gemini: bool,
            use_gliner: bool,
            remove_words: Optional[str] = None
    ) -> Dict[str, Any]:
        """
        Process entity detection for a single file.

        This method minimizes the extracted data and delegates the detection task
        to either a hybrid or a single engine detection helper function.
        After detection, it computes processing metrics and sanitizes the output.

        Args:
            extracted: The raw extraction result from a PDF file.
            filename: The name of the file being processed.
            file_meta: Metadata dictionary for the file.
            entity_list: List of entities to detect.
            detector: The initialized detection engine (or hybrid detector).
            detection_engine: Enum representing the detection engine type.
            use_presidio: Flag for using the Presidio engine in hybrid mode.
            use_gemini: Flag for using the Gemini engine in hybrid mode.
            use_gliner: Flag for using the Gliner engine in hybrid mode.
            remove_words: Optional string of words to remove from the output.

        Returns:
            A dictionary with file processing status and results.
        """
        try:
            minimized_extracted = minimize_extracted_data(extracted)

            if detection_engine == EntityDetectionEngine.HYBRID:
                combined_entities, combined_redaction_mapping = await BatchDetectService._process_hybrid_detection(
                    minimized_extracted, entity_list, detector, remove_words
                )
            else:
                combined_entities, combined_redaction_mapping = await BatchDetectService._process_single_detection(
                    minimized_extracted, entity_list, detector, remove_words
                )

            total_words = sum(len(page.get("words", [])) for page in minimized_extracted.get("pages", []))
            pages_count = len(minimized_extracted.get("pages", []))
            processing_times = {
                "words_count": total_words,
                "pages_count": pages_count,
                "entity_density": (len(combined_entities) / total_words * 1000) if total_words > 0 else 0
            }
            sanitized = sanitize_detection_output(combined_entities, combined_redaction_mapping, processing_times)
            sanitized["file_info"] = {
                "filename": filename,
                "content_type": file_meta.get("content_type", "unknown"),
                "size": f"{round(file_meta.get('size', 0) / (1024 * 1024), 2)} MB"
            }
            if detection_engine == EntityDetectionEngine.HYBRID:
                sanitized["model_info"] = {
                    "engine": "hybrid",
                    "engines_used": {
                        "presidio": use_presidio,
                        "gemini": use_gemini,
                        "gliner": use_gliner
                    }
                }
            else:
                sanitized["model_info"] = {"engine": detection_engine.name}

            return {
                "file": filename,
                "status": "success",
                "results": sanitized
            }
        except Exception as e:
            log_error(f"Error detecting entities in file {filename}: {str(e)}")
            return {
                "file": filename,
                "status": "error",
                "error": str(e)
            }

    async def _process_hybrid_detection(
            minimized_extracted: Dict[str, Any],
            entity_list: List[List[str]],
            detector: Any,
            remove_words: Optional[str] = None
    ) -> Tuple[List[Any], Dict[str, Any]]:
        """
        Process entity detection using a hybrid detection engine that utilizes multiple detectors concurrently.

        This function has been updated to use the new entity list format (list of three lists) and
        properly route entity lists to the correct detectors.

        Args:
            minimized_extracted: The minimized text extracted from a PDF.
            entity_list: A combined list of entity types to detect.
            detector: A hybrid detector containing multiple individual detectors.
            remove_words: Optional string of words to remove from the detection output.

        Returns:
            A tuple containing:
                - A combined list of detected entities.
                - A merged redaction mapping dictionary.
        """
        combined_entities = []
        combined_redaction_mapping = {"pages": []}
        try:
            # Separate the entities by detector type
            presidio_entities = entity_list[0]
            gliner_entities = entity_list[1]
            gemini_entities = entity_list[2]



            # Build a list of (engine_name, task) tuples for each detector with its appropriate entity list
            engine_tasks = []
            for individual_detector in detector.detectors:
                engine_name = type(individual_detector).__name__.lower()
                if engine_name.endswith("entitydetector"):
                    engine_name = engine_name.replace("entitydetector", "")

                # Determine the appropriate entity list for this detector
                if "presidio" in engine_name.lower():
                    detector_entities = presidio_entities
                    log_info(f"[INFO] Running Presidio detector with {len(detector_entities)} entities")
                elif "gliner" in engine_name.lower():
                    detector_entities = gliner_entities
                    log_info(f"[INFO] Running GLiNER detector with {len(detector_entities)} entities")
                elif "gemini" in engine_name.lower():
                    detector_entities = gemini_entities
                    log_info(f"[INFO] Running Gemini detector with {len(detector_entities)} entities")
                else:
                    # Default to an empty list if detector type is unknown
                    detector_entities = []
                    log_warning(f"[WARNING] Unknown detector type: {engine_name}")

                # Only process if there are entities to detect for this engine
                if detector_entities:
                    task = asyncio.to_thread(
                        individual_detector.detect_sensitive_data,
                        minimized_extracted,
                        detector_entities
                    )
                    engine_tasks.append((engine_name, task))

            if not engine_tasks:
                log_info("[INFO] No valid engine tasks created, no entities to detect")
                return [], {"pages": []}

            engines_used, tasks = zip(*engine_tasks)
            results = await asyncio.gather(*tasks, return_exceptions=True)

            # Process each detector's result.
            for engine, result in zip(engines_used, results):
                if isinstance(result, Exception):
                    log_error(f"Detection failed for engine {engine}: {result}")
                    continue
                if not (isinstance(result, tuple) and len(result) == 2):
                    log_error(f"Invalid result format for engine {engine}")
                    continue

                entities, redaction_mapping = result

                if remove_words:
                    entities, redaction_mapping = BatchDetectService.apply_removal_words(
                        minimized_extracted, (entities, redaction_mapping), remove_words
                    )

                redaction_mapping = replace_original_text_in_redaction(redaction_mapping, engine_name=engine)
                combined_entities.extend(entities)
                BatchDetectService._merge_pages(combined_redaction_mapping, redaction_mapping)

            return combined_entities, combined_redaction_mapping
        except Exception as e:
            log_error(f"Error in hybrid detection: {str(e)}")
            raise e

    @staticmethod
    def _merge_pages(
            combined_mapping: Dict[str, Any],
            redaction_mapping: Dict[str, Any]
    ) -> None:
        """
        Merge pages from a new redaction mapping into the combined redaction mapping.

        Args:
            combined_mapping: The current combined redaction mapping.
            redaction_mapping: The new redaction mapping to merge.
        """
        for page in redaction_mapping.get("pages", []):
            page_number = page.get("page")
            existing_page = next(
                (p for p in combined_mapping["pages"] if p.get("page") == page_number),
                None
            )
            if existing_page:
                existing_page["sensitive"].extend(page.get("sensitive", []))
            else:
                combined_mapping["pages"].append(page)

    @staticmethod
    async def _process_single_detection(
            minimized_extracted: Dict[str, Any],
            entity_list: List[List[str]],
            detector: Any,
            remove_words: Optional[str] = None
    ) -> Tuple[List[Any], Dict[str, Any]]:
        """
        Process entity detection using a single detection engine.

        Args:
            minimized_extracted: The minimized text extracted from a PDF.
            entity_list: A list of entity types to detect.
            detector: The detection engine to use.
            remove_words: Optional string of words to remove from the detection output.

        Returns:
            A tuple containing:
                - The list of detected entities.
                - The redaction mapping dictionary.
        """
        try:
            detection_raw = await asyncio.to_thread(detector.detect_sensitive_data, minimized_extracted, entity_list)
            if not (isinstance(detection_raw, tuple) and len(detection_raw) == 2):
                raise ValueError("Invalid detection result format")
            entities, redaction_mapping = detection_raw

            if remove_words:
                entities, redaction_mapping = BatchDetectService.apply_removal_words(
                    minimized_extracted, (entities, redaction_mapping), remove_words
                )
            # Replace original text in redaction mapping using the engine name derived from the detector.
            engine_name = type(detector).__name__.lower()
            if engine_name.endswith("entitydetector"):
                engine_name = engine_name.replace("entitydetector", "")
            redaction_mapping = replace_original_text_in_redaction(redaction_mapping, engine_name=engine_name)
            return entities, redaction_mapping
        except Exception as e:
            log_error(f"Error in single detection: {str(e)}")
            raise e

    @staticmethod
    async def _get_initialized_detector(
            detection_engine: EntityDetectionEngine,
            use_presidio: bool = True,
            use_gemini: bool = False,
            use_gliner: bool = False,
            entity_list: Optional[List[List[str]]] = None
    ) -> Any:
        """
        Initialize and return an entity detection engine instance.

        Args:
            detection_engine: The detection engine to initialize.
            use_presidio: Flag to enable Presidio (for hybrid mode).
            use_gemini: Flag to enable Gemini (for hybrid mode).
            use_gliner: Flag to enable Gliner (for hybrid mode).
            entity_list: Optional list of entity types to detect.

        Returns:
            An initialized detector instance.

        Raises:
            ValueError: If the detector fails to initialize.
        """
        try:
            if detection_engine == EntityDetectionEngine.HYBRID:
                config = {
                    "use_presidio": use_presidio,
                    "use_gemini": use_gemini,
                    "use_gliner": use_gliner
                }

                detector = initialization_service.get_detector(detection_engine, config)
            else:
                if entity_list and detection_engine == EntityDetectionEngine.GLINER:
                    detector = initialization_service.get_detector(detection_engine, None)
                else:
                    detector = initialization_service.get_detector(detection_engine, None)
            if detector is None:
                raise ValueError(f"Failed to initialize {detection_engine.name} detector")
            return detector
        except Exception as e:
            log_error(f"Error initializing detector: {str(e)}")
            raise e<|MERGE_RESOLUTION|>--- conflicted
+++ resolved
@@ -5,20 +5,12 @@
 
 from fastapi import UploadFile
 
-from backend.app.configs.gemini_config import GEMINI_AVAILABLE_ENTITIES
-from backend.app.configs.gliner_config import GLINER_AVAILABLE_ENTITIES
-from backend.app.configs.presidio_config import PRESIDIO_AVAILABLE_ENTITIES
 from backend.app.document_processing.pdf_extractor import PDFTextExtractor
 from backend.app.entity_detection import EntityDetectionEngine
 from backend.app.services.base_detect_service import BaseDetectionService
 from backend.app.services.initialization_service import initialization_service
-<<<<<<< HEAD
-from backend.app.utils.helpers.json_helper import validate_requested_entities
-from backend.app.utils.logging.logger import log_info, log_error, log_warning
-=======
 from backend.app.utils.helpers.json_helper import validate_all_engines_requested_entities
 from backend.app.utils.logging.logger import log_info, log_error
->>>>>>> 699ca901
 from backend.app.utils.logging.secure_logging import log_batch_operation
 from backend.app.utils.security.processing_records import record_keeper
 from backend.app.utils.system_utils.error_handling import SecurityAwareErrorHandler
@@ -230,7 +222,7 @@
             extracted: Dict[str, Any],
             filename: str,
             file_meta: Dict[str, Any],
-            entity_list: List[List[str]],
+            entity_list: List[str],
             detector: Any,
             detection_engine: EntityDetectionEngine,
             use_presidio: bool,
@@ -310,21 +302,19 @@
                 "error": str(e)
             }
 
+    @staticmethod
     async def _process_hybrid_detection(
             minimized_extracted: Dict[str, Any],
-            entity_list: List[List[str]],
+            entity_list: List[str],
             detector: Any,
             remove_words: Optional[str] = None
     ) -> Tuple[List[Any], Dict[str, Any]]:
         """
         Process entity detection using a hybrid detection engine that utilizes multiple detectors concurrently.
 
-        This function has been updated to use the new entity list format (list of three lists) and
-        properly route entity lists to the correct detectors.
-
         Args:
             minimized_extracted: The minimized text extracted from a PDF.
-            entity_list: A combined list of entity types to detect.
+            entity_list: A list of entity types to detect.
             detector: A hybrid detector containing multiple individual detectors.
             remove_words: Optional string of words to remove from the detection output.
 
@@ -336,49 +326,20 @@
         combined_entities = []
         combined_redaction_mapping = {"pages": []}
         try:
-            # Separate the entities by detector type
-            presidio_entities = entity_list[0]
-            gliner_entities = entity_list[1]
-            gemini_entities = entity_list[2]
-
-
-
-            # Build a list of (engine_name, task) tuples for each detector with its appropriate entity list
+            # Build a list of (engine_name, task) tuples for each detector.
             engine_tasks = []
             for individual_detector in detector.detectors:
                 engine_name = type(individual_detector).__name__.lower()
                 if engine_name.endswith("entitydetector"):
                     engine_name = engine_name.replace("entitydetector", "")
-
-                # Determine the appropriate entity list for this detector
-                if "presidio" in engine_name.lower():
-                    detector_entities = presidio_entities
-                    log_info(f"[INFO] Running Presidio detector with {len(detector_entities)} entities")
-                elif "gliner" in engine_name.lower():
-                    detector_entities = gliner_entities
-                    log_info(f"[INFO] Running GLiNER detector with {len(detector_entities)} entities")
-                elif "gemini" in engine_name.lower():
-                    detector_entities = gemini_entities
-                    log_info(f"[INFO] Running Gemini detector with {len(detector_entities)} entities")
-                else:
-                    # Default to an empty list if detector type is unknown
-                    detector_entities = []
-                    log_warning(f"[WARNING] Unknown detector type: {engine_name}")
-
-                # Only process if there are entities to detect for this engine
-                if detector_entities:
-                    task = asyncio.to_thread(
-                        individual_detector.detect_sensitive_data,
-                        minimized_extracted,
-                        detector_entities
-                    )
-                    engine_tasks.append((engine_name, task))
-
-            if not engine_tasks:
-                log_info("[INFO] No valid engine tasks created, no entities to detect")
-                return [], {"pages": []}
-
-            engines_used, tasks = zip(*engine_tasks)
+                task = asyncio.to_thread(
+                    individual_detector.detect_sensitive_data,
+                    minimized_extracted,
+                    entity_list
+                )
+                engine_tasks.append((engine_name, task))
+
+            engines_used, tasks = zip(*engine_tasks) if engine_tasks else ([], [])
             results = await asyncio.gather(*tasks, return_exceptions=True)
 
             # Process each detector's result.
@@ -432,7 +393,7 @@
     @staticmethod
     async def _process_single_detection(
             minimized_extracted: Dict[str, Any],
-            entity_list: List[List[str]],
+            entity_list: List[str],
             detector: Any,
             remove_words: Optional[str] = None
     ) -> Tuple[List[Any], Dict[str, Any]]:
@@ -476,7 +437,7 @@
             use_presidio: bool = True,
             use_gemini: bool = False,
             use_gliner: bool = False,
-            entity_list: Optional[List[List[str]]] = None
+            entity_list: Optional[List[str]] = None
     ) -> Any:
         """
         Initialize and return an entity detection engine instance.
@@ -501,11 +462,13 @@
                     "use_gemini": use_gemini,
                     "use_gliner": use_gliner
                 }
-
+                if entity_list:
+                    config["entities"] = entity_list
                 detector = initialization_service.get_detector(detection_engine, config)
             else:
                 if entity_list and detection_engine == EntityDetectionEngine.GLINER:
-                    detector = initialization_service.get_detector(detection_engine, None)
+                    config = {"entities": entity_list}
+                    detector = initialization_service.get_detector(detection_engine, config)
                 else:
                     detector = initialization_service.get_detector(detection_engine, None)
             if detector is None:
