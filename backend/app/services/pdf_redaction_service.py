<<<<<<< HEAD
import pymupdf  # PyMuPDF package
=======
import pymupdf


>>>>>>> d65aad0f
from backend.app.utils.logger import default_logger as logger


class PDFRedactionService:
    def __init__(self, pdf_path):
        """
        Opens the PDF document to be redacted.
        """
        self.doc = pymupdf.open(pdf_path)
        logger.info(f"Opened PDF file: {pdf_path}")

    def apply_redactions(self, redaction_mapping, output_path):
        """
        Applies redactions to the PDF based on the provided redaction mapping.

        :param redaction_mapping: Dictionary containing sensitive spans with bounding boxes.
                                  Expected structure:
                                  {
                                    "pages": [
                                      {
                                        "page": <page_number>,
                                        "sensitive": [
                                          {
                                            "entity_type": ...,
                                            "start": ...,
                                            "end": ...,
                                            "score": ...,
                                            "boxes": [ { "x0": ..., "y0": ..., "x1": ..., "y1": ... }, ... ]
                                          }
                                        ]
                                      },
                                      ...
                                    ]
                                  }
        :param output_path: Path to save the redacted PDF.
        :return: output_path if redaction is successful.
        """
        for page_info in redaction_mapping.get("pages", []):
            page_num = page_info.get("page")
            sensitive_items = page_info.get("sensitive", [])
            if not sensitive_items:
                logger.info(f"No sensitive items found on page {page_num}.")
                continue

            # PyMuPDF pages are 0-indexed.
            page = self.doc[page_num - 1]
            for item in sensitive_items:
                # If the item contains a list of boxes (from our updated mapping), process them all.
                if "boxes" in item and isinstance(item["boxes"], list):
                    for box in item["boxes"]:
                        rect = pymupdf.Rect(box["x0"], box["y0"], box["x1"], box["y1"])
                        # Add a redaction annotation with a black fill.
                        page.add_redact_annot(rect, fill=(0, 0, 0), text=item.get("entity_type"))
                        logger.info("Redacting entity %s on page %d at %s", item.get("entity_type"), page_num, rect)
                # Fallback: if a single "bbox" key exists
                elif "bbox" in item:
                    bbox = item["bbox"]
                    rect = pymupdf.Rect(bbox["x0"], bbox["y0"], bbox["x1"], bbox["y1"])
                    page.add_redact_annot(rect, fill=(0, 0, 0), text=item.get("entity_type"), text_color=(1, 1, 1))
                    # logger.info("Redacting entity %s on page %d at %s", item.get("entity_type"), page_num, rect)

            # Apply redactions on the page.
            page.apply_redactions()

        self.doc.save(output_path)
        self.doc.close()
        logger.info(f"Redacted PDF saved as {output_path}")
        return output_path<|MERGE_RESOLUTION|>--- conflicted
+++ resolved
@@ -1,10 +1,7 @@
-<<<<<<< HEAD
-import pymupdf  # PyMuPDF package
-=======
+
 import pymupdf
 
 
->>>>>>> d65aad0f
 from backend.app.utils.logger import default_logger as logger
 
 
