<<<<<<< HEAD
import pymupdf

=======
import pymupdf  # PyMuPDF package
>>>>>>> 0040f6cb
from backend.app.utils.logger import default_logger as logger


class PDFRedactionService:
    def __init__(self, pdf_path):
        """
        Opens the PDF document to be redacted.
        """
        self.doc = pymupdf.open(pdf_path)
        logger.info(f"Opened PDF file: {pdf_path}")

    def apply_redactions(self, redaction_mapping, output_path):
        """
        Applies redactions to the PDF based on the provided redaction mapping.

        :param redaction_mapping: Dictionary containing sensitive spans with bounding boxes.
                                  Expected structure:
                                  {
                                    "pages": [
                                      {
                                        "page": <page_number>,
                                        "sensitive": [
                                          {
                                            "entity_type": ...,
                                            "start": ...,
                                            "end": ...,
                                            "score": ...,
                                            "boxes": [ { "x0": ..., "y0": ..., "x1": ..., "y1": ... }, ... ]
                                          }
                                        ]
                                      },
                                      ...
                                    ]
                                  }
        :param output_path: Path to save the redacted PDF.
        :return: output_path if redaction is successful.
        """
        for page_info in redaction_mapping.get("pages", []):
            page_num = page_info.get("page")
            sensitive_items = page_info.get("sensitive", [])
            if not sensitive_items:
                logger.info(f"No sensitive items found on page {page_num}.")
                continue

            # PyMuPDF pages are 0-indexed.
            page = self.doc[page_num - 1]
            for item in sensitive_items:
                # If the item contains a list of boxes (from our updated mapping), process them all.
                if "boxes" in item and isinstance(item["boxes"], list):
                    for box in item["boxes"]:
                        rect = pymupdf.Rect(box["x0"], box["y0"], box["x1"], box["y1"])
                        # Add a redaction annotation with a black fill.
                        page.add_redact_annot(rect, fill=(0, 0, 0), text=item.get("entity_type"))
                        logger.info("Redacting entity %s on page %d at %s", item.get("entity_type"), page_num, rect)
                # Fallback: if a single "bbox" key exists
                elif "bbox" in item:
                    bbox = item["bbox"]
                    rect = pymupdf.Rect(bbox["x0"], bbox["y0"], bbox["x1"], bbox["y1"])
                    page.add_redact_annot(rect, fill=(0, 0, 0), text=item.get("entity_type"), text_color=(1, 1, 1))
                    # logger.info("Redacting entity %s on page %d at %s", item.get("entity_type"), page_num, rect)

            # Apply redactions on the page.
            page.apply_redactions()

        self.doc.save(output_path)
        self.doc.close()
        logger.info(f"Redacted PDF saved as {output_path}")
        return output_path<|MERGE_RESOLUTION|>--- conflicted
+++ resolved
@@ -1,9 +1,6 @@
-<<<<<<< HEAD
 import pymupdf
 
-=======
-import pymupdf  # PyMuPDF package
->>>>>>> 0040f6cb
+
 from backend.app.utils.logger import default_logger as logger
 
 
