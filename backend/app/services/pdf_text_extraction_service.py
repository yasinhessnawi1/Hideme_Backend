<<<<<<< HEAD
import logging
import pymupdf
=======
from backend.app.utils.logger import default_logger as logging
import pymupdf  # PyMuPDF provides fast, efficient PDF text extraction
>>>>>>> 0040f6cb


class PDFTextExtractor:
    """
    A class dedicated to extracting text along with positional information from a PDF document.
    Accepts either a file path (str) or a PyMuPDF Document instance.
    """

    def __init__(self, pdf_input):
        """
        Initialize PDFTextExtractor.

        :param pdf_input: File path to a PDF (str) or a PyMuPDF Document instance.
        :raises ValueError: If pdf_input is neither a string nor a PyMuPDF Document.
        """
        if isinstance(pdf_input, str):
            self.pdf_document = pymupdf.open(pdf_input)
        elif isinstance(pdf_input, pymupdf.Document):
            self.pdf_document = pdf_input
        else:
            raise ValueError("Invalid input! Expected a file path or a PyMuPDF Document.")

    def extract_text_with_positions(self):
        """
        Extracts text from the PDF document, page by page, along with positional information.

        Uses PyMuPDF's "words" extraction method, which returns a list of tuples
        with coordinates and text. The output is a dictionary with one entry per page.

        :return: A dictionary with page-wise extracted data.
                 Example:
                 {
                   "pages": [
                     {
                       "page": 1,
                       "words": [
                         {"text": "Example", "x0": 50, "y0": 100, "x1": 100, "y1": 120},
                         ...
                       ]
                     },
                     ...
                   ]
                 }
        """
        extracted_data = {"pages": []}
        try:
            for page_num in range(len(self.pdf_document)):
                page = self.pdf_document[page_num]
                logging.info(f"Processing page {page_num + 1}")
                page_words = []
                # get_text("words") returns a list of tuples:
                # (x0, y0, x1, y1, word, block_no, line_no, word_no)
                words = page.get_text("words")
                for word in words:
                    x0, y0, x1, y1, text, *_ = word
                    if text.strip():
                        page_words.append({
                            "text": text.strip(),
                            "x0": x0,
                            "y0": y0,
                            "x1": x1,
                            "y1": y1
                        })
                extracted_data["pages"].append({
                    "page": page_num + 1,
                    "words": page_words
                })
        except Exception as e:
            logging.error(f"Failed to extract text with positions: {e}")
            return {}

        logging.info("Text extraction with positions completed successfully.")
        return extracted_data

    def close(self):
        """Close the PDF document."""
        self.pdf_document.close()


<|MERGE_RESOLUTION|>--- conflicted
+++ resolved
@@ -1,10 +1,6 @@
-<<<<<<< HEAD
-import logging
+
 import pymupdf
-=======
 from backend.app.utils.logger import default_logger as logging
-import pymupdf  # PyMuPDF provides fast, efficient PDF text extraction
->>>>>>> 0040f6cb
 
 
 class PDFTextExtractor:
