<<<<<<< HEAD
from backend.app.utils.logger import default_logger as logging
import pymupdf  # PyMuPDF provides fast, efficient PDF text extraction
=======

import pymupdf
from backend.app.utils.logger import default_logger as logging
>>>>>>> d65aad0f


class PDFTextExtractor:
    """
    A class dedicated to extracting text along with positional information from a PDF document.
    Accepts either a file path (str) or a PyMuPDF Document instance.
    """

    def __init__(self, pdf_input):
        """
        Initialize PDFTextExtractor.

        :param pdf_input: File path to a PDF (str) or a PyMuPDF Document instance.
        :raises ValueError: If pdf_input is neither a string nor a PyMuPDF Document.
        """
        if isinstance(pdf_input, str):
            self.pdf_document = pymupdf.open(pdf_input)
        elif isinstance(pdf_input, pymupdf.Document):
            self.pdf_document = pdf_input
        else:
            raise ValueError("Invalid input! Expected a file path or a PyMuPDF Document.")

    def extract_text_with_positions(self):
        """
        Extracts text from the PDF document, page by page, along with positional information.

        Uses PyMuPDF's "words" extraction method, which returns a list of tuples
        with coordinates and text. The output is a dictionary with one entry per page.

        :return: A dictionary with page-wise extracted data.
                 Example:
                 {
                   "pages": [
                     {
                       "page": 1,
                       "words": [
                         {"text": "Example", "x0": 50, "y0": 100, "x1": 100, "y1": 120},
                         ...
                       ]
                     },
                     ...
                   ]
                 }
        """
        extracted_data = {"pages": []}
        try:
            for page_num in range(len(self.pdf_document)):
                page = self.pdf_document[page_num]
                logging.info(f"Processing page {page_num + 1}")
                page_words = []
                # get_text("words") returns a list of tuples:
                # (x0, y0, x1, y1, word, block_no, line_no, word_no)
                words = page.get_text("words")
                for word in words:
                    x0, y0, x1, y1, text, *_ = word
                    if text.strip():
                        page_words.append({
                            "text": text.strip(),
                            "x0": x0,
                            "y0": y0,
                            "x1": x1,
                            "y1": y1
                        })
                extracted_data["pages"].append({
                    "page": page_num + 1,
                    "words": page_words
                })
        except Exception as e:
            logging.error(f"Failed to extract text with positions: {e}")
            return {}

        logging.info("Text extraction with positions completed successfully.")
        return extracted_data

    def close(self):
        """Close the PDF document."""
        self.pdf_document.close()


<|MERGE_RESOLUTION|>--- conflicted
+++ resolved
@@ -1,11 +1,6 @@
-<<<<<<< HEAD
 from backend.app.utils.logger import default_logger as logging
-import pymupdf  # PyMuPDF provides fast, efficient PDF text extraction
-=======
+import pymupdf  
 
-import pymupdf
-from backend.app.utils.logger import default_logger as logging
->>>>>>> d65aad0f
 
 
 class PDFTextExtractor:
