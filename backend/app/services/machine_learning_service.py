"""
MashinLearningService Module

This module provides the MashinLearningService class for machine learning–based sensitive data detection.
It supports detectors such as "presidio" and "gliner". The service processes an uploaded file to extract text,
minimizes the data, selects the appropriate detector, performs detection, and returns a sanitized JSON response.
Comprehensive error handling is implemented throughout the detection pipeline using SecurityAwareErrorHandler to ensure
robust error management and logging.

In addition to the standard processing, the service accepts a 'threshold' parameter (a value between 0.00 and 1.00).
This threshold is used to filter the detection results so that only entities with a confidence score greater than or equal
to the threshold are retained. Both the flat list of entities and the nested redaction mapping are filtered accordingly.
"""

import time
from typing import Optional, List

from fastapi import UploadFile
from fastapi.responses import JSONResponse

from backend.app.services.base_detect_service import BaseDetectionService
from backend.app.services.initialization_service import initialization_service
from backend.app.utils.logging.logger import log_info, log_error
from backend.app.utils.security.processing_records import record_keeper
from backend.app.utils.system_utils.error_handling import SecurityAwareErrorHandler
from backend.app.utils.validation.data_minimization import minimize_extracted_data
from backend.app.utils.validation.sanitize_utils import replace_original_text_in_redaction


class MashinLearningService(BaseDetectionService):
    """
    Service for machine learning sensitive data detection.

    This class processes an uploaded file to detect sensitive information using a machine learning
    detector. It supports detectors such as "presidio" and "gliner". The detection pipeline includes:
      1. Preparing the detection context.
      2. Minimizing the extracted data.
      3. Selecting the appropriate detector based on the provided type.
      4. Performing detection with a specified timeout.
      5. Optionally applying removal words.
      6. Computing statistics and recording processing metrics.
      7. Updating the redaction mapping with engine-specific markers.
      8. Filtering the detection results based on a provided threshold.
      9. Preparing the final sanitized JSON response with file, engine metadata and debug info.

    The 'threshold' parameter (expected between 0.00 and 1.00) is used to filter both the flat list of detected entities
    and the nested redaction mapping. If not provided, a default value of 0.85 is used.
    """

    def __init__(self, detector_type: str):
        # Store the detector type in lowercase for consistency.
        self.detector_type = detector_type.lower()

    async def detect(self, file: UploadFile, requested_entities: Optional[str],
                     operation_id: str, remove_words: Optional[str] = None,
                     threshold: Optional[float] = None) -> JSONResponse:
        """
        Asynchronously detects sensitive data in the uploaded file using a machine learning detector.

        The method performs the following steps:
          1. Records the start time and logs the beginning of the operation.
          2. Prepares the detection context by extracting necessary data from the file.
          3. Minimizes the extracted data.
          4. Initializes the appropriate detector based on the detector type.
          5. Performs detection with a timeout and unpacks the raw results.
          6. Computes total processing time and logs detection metrics.
          7. Optionally applies removal words to update the detection results.
          8. Computes additional statistics and records processing metrics.
          9. Updates the redaction mapping with engine-specific markers.
         10. Filters the detection results based on the provided threshold.
         11. Prepares the final sanitized JSON response using a centralized helper method.
         12. Returns the final JSON response.

        Parameters:
            file (UploadFile): The uploaded file for processing.
            requested_entities (Optional[str]): Specific entities to detect (as a string or JSON).
            operation_id (str): Unique identifier for the operation used for logging and tracing.
            remove_words (Optional[str]): Optional words/phrases to remove from the detection output.
            threshold (Optional[float]): A numeric threshold (expected between 0.00 and 1.00) used for filtering
                                         detection results. If not provided, a default of 0.85 is used.

        Returns:
            JSONResponse: A JSON response containing the sanitized detection output along with file and engine metadata
                          and additional debug information.
        """
        # Record the start time of the detection operation.
        start_time = time.time()
        log_info(f"[ML] Starting {self.detector_type} detection operation [operation_id={operation_id}]")

<<<<<<< HEAD
        try:
            # STEP 1: Prepare the detection context (e.g., file validation, text extraction).
            extracted_data, file_content, entity_list, processing_times, error = await self.prepare_detection_context(
                file, requested_entities, operation_id, start_time
            )
            if error:
                return error

            # STEP 2: Minimize the extracted data for efficient processing.
            minimized_data = minimize_extracted_data(extracted_data)

            # STEP 3: Initialize the appropriate detector based on the detector type.
            if self.detector_type == "presidio" and hasattr(initialization_service, "get_presidio_detector"):
                detector = initialization_service.get_presidio_detector()
            elif self.detector_type == "gliner" and hasattr(initialization_service, "get_gliner_detector"):
                detector = initialization_service.get_gliner_detector(entity_list)
            else:
                return JSONResponse(
                    status_code=400,
                    content={"detail": f"Unsupported detector type: {self.detector_type}"}
                )

            # STEP 4: Perform detection using the selected detector with a timeout.
            detection_start = time.time()
            detection_result, detection_error = await self.perform_detection(
                detector, minimized_data, entity_list, detection_timeout=600, operation_id=operation_id
            )
            if detection_error:
                return detection_error
            processing_times["detection_time"] = time.time() - detection_start

            # STEP 5: Validate and unpack the detection results.
            if detection_result is None:
                log_error(f"[ML] {self.detector_type} detection returned no results [operation_id={operation_id}]")
                return JSONResponse(
                    status_code=500,
                    content={"detail": f"{self.detector_type} detection failed to return results", "operation_id": operation_id}
                )
            entities, redaction_mapping = detection_result

        except Exception as e:
            # Handle exceptions in the detection pipeline.
            error_response = SecurityAwareErrorHandler.handle_detection_error(e, "detection_pipeline")
            return JSONResponse(status_code=500, content=error_response)

        try:
            # STEP 6: Compute total processing time.
            total_time = time.time() - start_time
            processing_times["total_time"] = total_time
            log_info(f"[ML] {self.detector_type} detection completed in {processing_times['detection_time']:.3f}s. "
                     f"Found {len(entities)} entities [operation_id={operation_id}]")

            # STEP 7: Optionally apply removal words if provided.
            if remove_words:
                entities, redaction_mapping = self.apply_removal_words(extracted_data, detection_result, remove_words)

            # STEP 8: Compute additional statistics and update processing metrics.
            stats = self.compute_statistics(extracted_data, entities)
            processing_times.update(stats)
            if "entity_density" in stats:
                log_info(f"[ML] Entity density: {stats['entity_density']:.2f} entities per 1000 words "
                         f"[operation_id={operation_id}]")

            # STEP 9: Record processing details for auditing.
            record_keeper.record_processing(
                operation_type=f"{self.detector_type}_detection",
                document_type=file.content_type,
                entity_types_processed=entity_list or [],
                processing_time=total_time,
                entity_count=len(entities),
                success=True
=======
        # Prepare the common detection context.
        extracted_data, file_content, entity_list, processing_times, error = await self.prepare_detection_context(
            file, requested_entities, operation_id, start_time
        )
        if error:
            return error

        # Minimize extracted data.
        minimized_data = minimize_extracted_data(extracted_data)
        # Initialize detector.
        if self.detector_type == "presidio" and hasattr(initialization_service, "get_presidio_detector"):
            detector = initialization_service.get_presidio_detector()
            detector_entities = entity_list[0] if entity_list else  []
        elif self.detector_type == "gliner" and hasattr(initialization_service, "get_gliner_detector"):
            detector = initialization_service.get_gliner_detector(entity_list)
            detector_entities = entity_list[1] if entity_list else  []

        else:
            return JSONResponse(
                status_code=400,
                content={"detail": f"Unsupported detector type: {self.detector_type}"}
            )


        # Perform detection.
        detection_start = time.time()
        detection_result, detection_error = await self.perform_detection(detector, minimized_data, detector_entities,
                                                                         detection_timeout=600,
                                                                         operation_id=operation_id)
        if detection_error:
            return detection_error
        processing_times["detection_time"] = time.time() - detection_start

        if detection_result is None:
            log_error(f"[ML] {self.detector_type} detection returned no results [operation_id={operation_id}]")
            return JSONResponse(
                status_code=500,
                content={"detail": f"{self.detector_type} detection failed to return results",
                         "operation_id": operation_id}
>>>>>>> eb9ca427
            )

            # STEP 10: Update the redaction mapping with engine-specific markers.
            redaction_mapping = replace_original_text_in_redaction(redaction_mapping, engine_name=self.detector_type)

            # STEP 11-13: Use the centralized helper method to apply threshold filtering,
            # sanitize the detection output, and append file and engine metadata.
            final_response = BaseDetectionService.prepare_final_response(
                file=file,
                file_content=file_content,
                entities=entities,
                redaction_mapping=redaction_mapping,
                processing_times=processing_times,
                threshold=threshold,
                engine_name=self.detector_type
            )
            # Log the successful completion before returning.
            log_info(f"[ML] {self.detector_type} detection operation completed successfully in {total_time:.3f}s "
                     f"[operation_id={operation_id}]")
            return final_response
        except Exception as e:
            # Handle errors during post-detection processing.
            error_response = SecurityAwareErrorHandler.handle_safe_error(e, "post_processing")
            return JSONResponse(status_code=500, content=error_response)<|MERGE_RESOLUTION|>--- conflicted
+++ resolved
@@ -86,8 +86,6 @@
         # Record the start time of the detection operation.
         start_time = time.time()
         log_info(f"[ML] Starting {self.detector_type} detection operation [operation_id={operation_id}]")
-
-<<<<<<< HEAD
         try:
             # STEP 1: Prepare the detection context (e.g., file validation, text extraction).
             extracted_data, file_content, entity_list, processing_times, error = await self.prepare_detection_context(
@@ -159,47 +157,6 @@
                 processing_time=total_time,
                 entity_count=len(entities),
                 success=True
-=======
-        # Prepare the common detection context.
-        extracted_data, file_content, entity_list, processing_times, error = await self.prepare_detection_context(
-            file, requested_entities, operation_id, start_time
-        )
-        if error:
-            return error
-
-        # Minimize extracted data.
-        minimized_data = minimize_extracted_data(extracted_data)
-        # Initialize detector.
-        if self.detector_type == "presidio" and hasattr(initialization_service, "get_presidio_detector"):
-            detector = initialization_service.get_presidio_detector()
-            detector_entities = entity_list[0] if entity_list else  []
-        elif self.detector_type == "gliner" and hasattr(initialization_service, "get_gliner_detector"):
-            detector = initialization_service.get_gliner_detector(entity_list)
-            detector_entities = entity_list[1] if entity_list else  []
-
-        else:
-            return JSONResponse(
-                status_code=400,
-                content={"detail": f"Unsupported detector type: {self.detector_type}"}
-            )
-
-
-        # Perform detection.
-        detection_start = time.time()
-        detection_result, detection_error = await self.perform_detection(detector, minimized_data, detector_entities,
-                                                                         detection_timeout=600,
-                                                                         operation_id=operation_id)
-        if detection_error:
-            return detection_error
-        processing_times["detection_time"] = time.time() - detection_start
-
-        if detection_result is None:
-            log_error(f"[ML] {self.detector_type} detection returned no results [operation_id={operation_id}]")
-            return JSONResponse(
-                status_code=500,
-                content={"detail": f"{self.detector_type} detection failed to return results",
-                         "operation_id": operation_id}
->>>>>>> eb9ca427
             )
 
             # STEP 10: Update the redaction mapping with engine-specific markers.
