--- conflicted
+++ resolved
@@ -11,11 +11,7 @@
 # Initialize our Gemini detection service
 gemini_service = GeminiService()
 
-<<<<<<< HEAD
-=======
 
-
->>>>>>> d65aad0f
 @router.post("/detect")
 async def ai_detect_sensitive(file: UploadFile = File(...)):
     """
@@ -44,8 +40,6 @@
 
         anonymized_text, results_json, redaction_mapping = gemini_service.detect_sensitive_data(extracted_data)
         return JSONResponse(content={
-            "anonymized_text": anonymized_text,
-            "results": results_json,
             "redaction_mapping": redaction_mapping
         })
     except Exception as e:
