--- conflicted
+++ resolved
@@ -11,12 +11,9 @@
 # Initialize our Gemini detection service
 gemini_service = GeminiService()
 
-<<<<<<< HEAD
 
-@router.post("/ai_detect_sensitive")
-=======
+
 @router.post("/detect")
->>>>>>> 0040f6cb
 async def ai_detect_sensitive(file: UploadFile = File(...)):
     """
     Endpoint that accepts an uploaded file (PDF or text). If the file is a PDF, we extract its text with positions.
