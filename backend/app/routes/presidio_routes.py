import json
from typing import List, Optional

from fastapi import APIRouter, File, UploadFile, HTTPException, Query, Form
from fastapi.responses import JSONResponse
from tempfile import NamedTemporaryFile

from backend.app.configs.presidio_config import REQUESTED_ENTITIES
from backend.app.services.presidio_service import PresidioService
from backend.app.services.pdf_text_extraction_service import PDFTextExtractor
from backend.app.utils.logger import default_logger as logging

router = APIRouter()

# Initialize our Presidio detection service
presidio_service = PresidioService()

<<<<<<< HEAD
@router.post("/detect")
async def presidio_detect_sensitive(
    file: UploadFile = File(...),
    # Accept the requested_entities as a form field.
    requested_entities: Optional[str] = Form(None)
):
=======

@router.post("/detect")
async def presidio_detect_sensitive(file: UploadFile = File(...)):
>>>>>>> d65aad0f
    """
    Endpoint that accepts an uploaded file (PDF or text), extracts its text (with positions if PDF),
    and uses the Presidio service to detect sensitive information.
    The `requested_entities` should be a JSON string (e.g. '["PERSON", "PHONE_NUMBER"]').
    Returns the redaction mapping.
    """
    try:
        requested_entities = json.loads(requested_entities)
        for entity in requested_entities:
                print("entity", entity)
                if entity not in REQUESTED_ENTITIES:
                    raise HTTPException(
                        status_code=400,
                        detail=f"Unsupported entity: {entity}. Supported entities: {REQUESTED_ENTITIES}"
                    )

        logging.info(f"requested_entities: {requested_entities}")
        contents = await file.read()
        if file.content_type == "application/pdf":
            with NamedTemporaryFile(delete=False, suffix=".pdf") as tmp:
                tmp.write(contents)
                tmp_path = tmp.name
            extractor = PDFTextExtractor(tmp_path)
            extracted_data = extractor.extract_text_with_positions()
<<<<<<< HEAD


        anonymized_text, results_json, redaction_mapping = presidio_service.detect_sensitive_data(
            extracted_data, requested_entities
        )
        logging.info(f"redaction_mapping: {redaction_mapping}")
        return JSONResponse(content={
=======
        else:
            text = contents.decode("utf-8")
            extracted_data = {
                "pages": [
                    {"page": 1, "words": [{"text": text, "x0": 0, "y0": 0, "x1": 100, "y1": 10}]}
                ]
            }

        anonymized_text, results_json, redaction_mapping = presidio_service.detect_sensitive_data(extracted_data)
        return JSONResponse(content={
            "anonymized_text": anonymized_text,
            "results": results_json,
>>>>>>> d65aad0f
            "redaction_mapping": redaction_mapping
        })
    except Exception as e:
        logging.error(f"Error in presidio_detect_sensitive: {e}")
        raise HTTPException(status_code=500, detail="Error processing file")<|MERGE_RESOLUTION|>--- conflicted
+++ resolved
@@ -15,18 +15,13 @@
 # Initialize our Presidio detection service
 presidio_service = PresidioService()
 
-<<<<<<< HEAD
 @router.post("/detect")
 async def presidio_detect_sensitive(
     file: UploadFile = File(...),
     # Accept the requested_entities as a form field.
     requested_entities: Optional[str] = Form(None)
 ):
-=======
 
-@router.post("/detect")
-async def presidio_detect_sensitive(file: UploadFile = File(...)):
->>>>>>> d65aad0f
     """
     Endpoint that accepts an uploaded file (PDF or text), extracts its text (with positions if PDF),
     and uses the Presidio service to detect sensitive information.
@@ -51,7 +46,6 @@
                 tmp_path = tmp.name
             extractor = PDFTextExtractor(tmp_path)
             extracted_data = extractor.extract_text_with_positions()
-<<<<<<< HEAD
 
 
         anonymized_text, results_json, redaction_mapping = presidio_service.detect_sensitive_data(
@@ -59,20 +53,7 @@
         )
         logging.info(f"redaction_mapping: {redaction_mapping}")
         return JSONResponse(content={
-=======
-        else:
-            text = contents.decode("utf-8")
-            extracted_data = {
-                "pages": [
-                    {"page": 1, "words": [{"text": text, "x0": 0, "y0": 0, "x1": 100, "y1": 10}]}
-                ]
-            }
 
-        anonymized_text, results_json, redaction_mapping = presidio_service.detect_sensitive_data(extracted_data)
-        return JSONResponse(content={
-            "anonymized_text": anonymized_text,
-            "results": results_json,
->>>>>>> d65aad0f
             "redaction_mapping": redaction_mapping
         })
     except Exception as e:
