import json
from typing import Optional

from fastapi import APIRouter, File, UploadFile, HTTPException, Form
from fastapi.responses import JSONResponse
from tempfile import NamedTemporaryFile

from backend.app.services.gliner_service import Gliner
from backend.app.services.presidio_service import PresidioService
from backend.app.services.pdf_text_extraction_service import PDFTextExtractor
from backend.app.utils.helpers.json_helper import validate_requested_entities
from backend.app.utils.logger import default_logger as logging

router = APIRouter()

# Initialize our Presidio detection service
presidio_service = PresidioService()
gliner_service = Gliner()


@router.post("/detect")
async def presidio_detect_sensitive(
    file: UploadFile = File(...),
    requested_entities: Optional[str] = Form(None)
):
    """
    Detects sensitive information in a PDF or text file using Presidio.
    """
    try:
        # ✅ Validate and filter requested entities
        requested_entities = validate_requested_entities(requested_entities)
        logging.info(f"✅ Filtered Requested Entities: {requested_entities}")

        # Read file contents
        contents = await file.read()

        # Extract text from PDF or text file
        if file.content_type == "application/pdf":
            with NamedTemporaryFile(delete=False, suffix=".pdf") as tmp:
                tmp.write(contents)
                tmp_path = tmp.name
            extractor = PDFTextExtractor(tmp_path)
            extracted_data = extractor.extract_text_with_positions()
        else:
            extracted_data = contents.decode("utf-8")  # Assume text files are UTF-8 encoded

        # ✅ Detect all entities using Presidio
        anonymized_text, results_json, redaction_mapping = presidio_service.detect_sensitive_data(
            extracted_data, requested_entities
        )

        # ✅ Filter only requested entities
        filtered_redaction_mapping = {
            "pages": [
                {
                    "page": page["page"],
                    "sensitive": [
                        entity for entity in page["sensitive"] if entity["entity_type"] in requested_entities
                    ]
                }
                for page in redaction_mapping["pages"]
            ]
        }

        return JSONResponse(content={"redaction_mapping": filtered_redaction_mapping})

    except json.JSONDecodeError:
        logging.error("❌ Invalid JSON format in requested_entities")
        raise HTTPException(status_code=400, detail="Invalid JSON format in requested_entities")

    except Exception as e:
        logging.error(f"❌ Error in presidio detect sensitive: {e}")
        raise HTTPException(status_code=500, detail="Error processing file")


@router.post("/gl_detect")
async def gliner_detect_sensitive_entities(
    file: UploadFile = File(...),
    requested_entities: Optional[str] = Form(None)
):
    """
    Detects sensitive information using GLiNER.
    """
    try:
        labels = [
            "person", "book", "location", "date", "actor", "character", "organization", "phone number",
            "address", "passport number", "email", "credit card number", "social security number",
            "health insurance id number", "date of birth", "mobile phone number", "bank account number",
            "medication", "cpf", "driver's license number", "tax identification number", "medical condition",
            "identity card number", "national id number", "ip address", "email address", "iban",
            "credit card expiration date", "username", "health insurance number", "registration number",
            "student id number", "insurance number", "flight number", "landline phone number", "blood type",
            "cvv", "reservation number", "digital signature", "social media handle", "license plate number",
            "cnpj", "postal code", "passport_number", "serial number", "vehicle registration number",
            "credit card brand", "fax number", "visa number", "insurance company", "identity document number",
            "transaction number", "national health insurance number", "cvc", "birth certificate number",
            "train ticket number", "passport expiration date", "social_security_number"
        ]

        # ✅ Validate and filter requested entities
        requested_entities = validate_requested_entities(requested_entities, labels=labels)
        logging.info(f"✅ Filtered Requested Entities: {requested_entities}")

        # Read file contents
        contents = await file.read()

        # Extract text from PDF or text file
        if file.content_type == "application/pdf":
            with NamedTemporaryFile(delete=False, suffix=".pdf") as tmp:
                tmp.write(contents)
                tmp_path = tmp.name
            extractor = PDFTextExtractor(tmp_path)
            extracted_data = extractor.extract_text_with_positions()
        else:
            extracted_data = contents.decode("utf-8")

        # ✅ Detect all entities using GLiNER
        redaction_mapping = gliner_service.detect_entities(extracted_data, json.dumps(requested_entities))
<<<<<<< HEAD

        # ✅ Filter only requested entities
        filtered_redaction_mapping = {
            "pages": [
                {
                    "page": page["page"],
                    "sensitive": [
                        entity for entity in page["sensitive"] if entity["entity_type"] in requested_entities
                    ]
                }
                for page in redaction_mapping["pages"]
            ]
        }

=======

        # ✅ Filter only requested entities
        filtered_redaction_mapping = {
            "pages": [
                {
                    "page": page["page"],
                    "sensitive": [
                        entity for entity in page["sensitive"] if entity["entity_type"] in requested_entities
                    ]
                }
                for page in redaction_mapping["pages"]
            ]
        }

>>>>>>> 8e807abe
        return JSONResponse(content={"redaction_mapping": filtered_redaction_mapping})

    except json.JSONDecodeError:
        logging.error("❌ Invalid JSON format in requested_entities")
        raise HTTPException(status_code=400, detail="Invalid JSON format in requested_entities")

    except Exception as e:
        logging.error(f"❌ Error in gliner detect sensitive: {e}")
        raise HTTPException(status_code=500, detail="Error processing file")<|MERGE_RESOLUTION|>--- conflicted
+++ resolved
@@ -116,7 +116,6 @@
 
         # ✅ Detect all entities using GLiNER
         redaction_mapping = gliner_service.detect_entities(extracted_data, json.dumps(requested_entities))
-<<<<<<< HEAD
 
         # ✅ Filter only requested entities
         filtered_redaction_mapping = {
@@ -131,22 +130,6 @@
             ]
         }
 
-=======
-
-        # ✅ Filter only requested entities
-        filtered_redaction_mapping = {
-            "pages": [
-                {
-                    "page": page["page"],
-                    "sensitive": [
-                        entity for entity in page["sensitive"] if entity["entity_type"] in requested_entities
-                    ]
-                }
-                for page in redaction_mapping["pages"]
-            ]
-        }
-
->>>>>>> 8e807abe
         return JSONResponse(content={"redaction_mapping": filtered_redaction_mapping})
 
     except json.JSONDecodeError:
