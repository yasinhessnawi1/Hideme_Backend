from fastapi import APIRouter, File, UploadFile, HTTPException
from fastapi.responses import JSONResponse
import logging
from tempfile import NamedTemporaryFile

from backend.app.services.presidio_service import PresidioService
from backend.app.services.pdf_text_extraction_service import PDFTextExtractor

router = APIRouter()

# Initialize our Presidio detection service
presidio_service = PresidioService()

<<<<<<< HEAD

@router.post("/presidio_detect_sensitive")
=======
@router.post("/detect")
>>>>>>> 0040f6cb
async def presidio_detect_sensitive(file: UploadFile = File(...)):
    """
    Endpoint that accepts an uploaded file (PDF or text), extracts its text (with positions if PDF)
    and uses the Presidio service to detect sensitive information.
    Returns the anonymized text, the detection results and the redaction mapping.
    """
    try:
        contents = await file.read()
        if file.content_type == "application/pdf":
            with NamedTemporaryFile(delete=False, suffix=".pdf") as tmp:
                tmp.write(contents)
                tmp_path = tmp.name

            extractor = PDFTextExtractor(tmp_path)
            extracted_data = extractor.extract_text_with_positions()
        else:
            text = contents.decode("utf-8")
            extracted_data = {
                "pages": [
                    {"page": 1, "words": [{"text": text, "x0": 0, "y0": 0, "x1": 100, "y1": 10}]}
                ]
            }

        anonymized_text, results_json, redaction_mapping = presidio_service.detect_sensitive_data(extracted_data)
        return JSONResponse(content={
            "anonymized_text": anonymized_text,
            "results": results_json,
            "redaction_mapping": redaction_mapping
        })
    except Exception as e:
        logging.error(f"Error in presidio_detect_sensitive: {e}")
        raise HTTPException(status_code=500, detail="Error processing file")<|MERGE_RESOLUTION|>--- conflicted
+++ resolved
@@ -11,12 +11,8 @@
 # Initialize our Presidio detection service
 presidio_service = PresidioService()
 
-<<<<<<< HEAD
 
-@router.post("/presidio_detect_sensitive")
-=======
 @router.post("/detect")
->>>>>>> 0040f6cb
 async def presidio_detect_sensitive(file: UploadFile = File(...)):
     """
     Endpoint that accepts an uploaded file (PDF or text), extracts its text (with positions if PDF)
