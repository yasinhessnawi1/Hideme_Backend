--- conflicted
+++ resolved
@@ -9,12 +9,8 @@
 
 router = APIRouter()
 
-<<<<<<< HEAD
 
-@router.post("/pdf-redact")
-=======
 @router.post("/redact")
->>>>>>> 0040f6cb
 async def pdf_redact(
         file: UploadFile = File(...),
         redaction_mapping: str = Form(None)
