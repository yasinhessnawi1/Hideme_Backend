--- conflicted
+++ resolved
@@ -69,13 +69,7 @@
         # Lazy creation of a detector lock to synchronize metric updates.
         self._detector_lock: Optional[AsyncTimeoutLock] = None
 
-<<<<<<< HEAD
         # If configuration requests, initialize Presidio detector.
-=======
-        # Store detector types for entity mapping
-        self.detector_types = {}
-
->>>>>>> eb9ca427
         if config.get("use_presidio", True):
             presidio = initialization_service.get_presidio_detector()
             if presidio:
@@ -124,26 +118,17 @@
     async def detect_sensitive_data_async(
             self,
             extracted_data: Dict[str, Any],
-<<<<<<< HEAD
             requested_entities: Optional[List[str]] = None
-=======
-            requested_entities: Optional[List[List[str]]] = None
->>>>>>> eb9ca427
     ) -> Tuple[List[Dict[str, Any]], Dict[str, Any]]:
         """
         Detect sensitive entities using multiple detection engines asynchronously.
 
-<<<<<<< HEAD
         This method performs the following steps:
           1. Prepares and minimizes input data, and checks if detectors exist.
           2. Increments usage metrics.
           3. Runs all detection engines in parallel.
           4. Processes and aggregates results.
           5. Finalizes detection results by merging mappings and updating records.
-=======
-        The requested_entities parameter is now a list of 3 lists:
-        [presidio_entities, gliner_entities, gemini_entities]
->>>>>>> eb9ca427
 
         Args:
             extracted_data: Dictionary containing text and bounding box information.
@@ -159,26 +144,11 @@
             if not self._prepare_data_and_check_detectors():
                 return [], {"pages": []}
 
-<<<<<<< HEAD
             # Step 2: Update usage metrics (increment call counter and update last used timestamp).
             await self._increment_usage_metrics(start_time)
 
             # Step 3: Run each configured detector in parallel.
             parallel_results = await self._run_all_detectors_in_parallel(minimized_data, requested_entities)
-=======
-            # Handle the case where requested_entities is None or not properly formatted
-            if not requested_entities or len(requested_entities) != 3:
-                log_warning("[WARNING] Invalid requested_entities format, using empty lists")
-                requested_entities = [[], [], []]
-
-            # 2. Increment usage metrics.
-            await self._increment_usage_metrics(start_time)
-
-            # 3. Run all detectors in parallel with appropriate entity lists.
-            parallel_results = await self._run_all_detectors_in_parallel(
-                minimized_data, requested_entities
-            )
->>>>>>> eb9ca427
 
             # Step 4: Process the results from all detectors.
             combined_entities, all_redaction_mappings, success_count, failure_count = \
@@ -232,11 +202,7 @@
     async def _run_all_detectors_in_parallel(
             self,
             minimized_data: Dict[str, Any],
-<<<<<<< HEAD
             requested_entities: Optional[List[str]]
-=======
-            requested_entities: List[List[str]]
->>>>>>> eb9ca427
     ) -> List[Dict[str, Any]]:
         """
         Create and run tasks for each configured detection engine in parallel.
@@ -253,7 +219,6 @@
         Returns:
             List of dictionaries, each containing detection results from one engine.
         """
-<<<<<<< HEAD
         # Create a list of asyncio tasks, one per detector.
         tasks = [
             asyncio.create_task(
@@ -262,33 +227,6 @@
             for det in self.detectors
         ]
         # Execute the tasks and wait for their results.
-=======
-        # Prepare tasks for each detector with the appropriate entity list
-        tasks = []
-
-        for det in self.detectors:
-            detector_type = self.detector_types.get(type(det).__name__, "")
-
-            print(f"XXXXXXXXXXXXXX  {len(requested_entities)}")
-            if detector_type == "presidio":
-                entity_list = requested_entities[0] if requested_entities else []
-                log_info(f"[INFO] Running Presidio detector with {len(entity_list)} entities")
-            elif detector_type == "gliner":
-                entity_list = requested_entities[1] if requested_entities else []
-                log_info(f"[INFO] Running GLiNER detector with {len(entity_list)} entities")
-            elif detector_type == "gemini":
-                entity_list = requested_entities[2] if requested_entities else []
-                log_info(f"[INFO] Running Gemini detector with {len(entity_list)} entities")
-            else:
-                # Default to an empty list if detector type is unknown
-                entity_list = []
-                log_warning(f"[WARNING] Unknown detector type: {type(det).__name__}")
-
-            tasks.append(asyncio.create_task(
-                self._process_single_detector(det, minimized_data, entity_list)
-            ))
-
->>>>>>> eb9ca427
         return await self._execute_detector_tasks(tasks)
 
     @staticmethod
@@ -312,25 +250,15 @@
             self,
             engine_detector: EntityDetector,
             minimized_data: Dict[str, Any],
-<<<<<<< HEAD
             requested_entities: Optional[List[str]]
-=======
-            requested_entities: List[str]
->>>>>>> eb9ca427
     ) -> Dict[str, Any]:
         """
         Process a single detection engine with timeout and error handling.
 
         Args:
-<<<<<<< HEAD
             engine_detector: The instance of a detection engine.
             minimized_data: The pre-processed input data.
             requested_entities: List of requested entity types.
-=======
-            engine_detector: The detection engine instance.
-            minimized_data: Pre-processed data.
-            requested_entities: List of requested entity types for this specific detector.
->>>>>>> eb9ca427
 
         Returns:
             A dictionary containing the detection result, success flag, engine name, and timing.
@@ -391,11 +319,7 @@
     async def _run_async_detector(
             detector: EntityDetector,
             minimized_data: Dict[str, Any],
-<<<<<<< HEAD
             requested_entities: Optional[List[str]]
-=======
-            requested_entities: List[str]
->>>>>>> eb9ca427
     ) -> Tuple[List[Dict[str, Any]], Dict[str, Any]]:
         """
         Run an asynchronous detector with a 10-minute timeout.
@@ -423,11 +347,7 @@
     async def _run_sync_detector(
             detector: EntityDetector,
             minimized_data: Dict[str, Any],
-<<<<<<< HEAD
             requested_entities: Optional[List[str]]
-=======
-            requested_entities: List[str]
->>>>>>> eb9ca427
     ) -> Tuple[List[Dict[str, Any]], Dict[str, Any]]:
         """
         Run a synchronous detector in a separate thread.
@@ -519,11 +439,7 @@
             combined_entities: List[Dict[str, Any]],
             all_redaction_mappings: List[Dict[str, Any]],
             original_data: Dict[str, Any],
-<<<<<<< HEAD
             requested_entities: Optional[List[str]],
-=======
-            requested_entities: List[List[str]],
->>>>>>> eb9ca427
             start_time: float,
             success_count: int,
             failure_count: int
@@ -560,15 +476,7 @@
             if acquired:
                 self._total_entities_detected += len(final_entities)
 
-<<<<<<< HEAD
         # Record the overall processing details for audit and GDPR compliance.
-=======
-        # Flatten the requested entities for logging purposes
-        flat_entities = []
-        for sublist in requested_entities:
-            flat_entities.extend(sublist)
-
->>>>>>> eb9ca427
         record_keeper.record_processing(
             operation_type="hybrid_detection",
             document_type="document",
@@ -634,11 +542,7 @@
     def detect_sensitive_data(
             self,
             extracted_data: Dict[str, Any],
-<<<<<<< HEAD
             requested_entities: Optional[List[str]] = None,
-=======
-            requested_entities: Optional[List[List[str]]] = None,
->>>>>>> eb9ca427
     ) -> Tuple[List[Dict[str, Any]], Dict[str, Any]]:
         """
         Synchronous wrapper for detecting sensitive entities using multiple detection engines.
@@ -667,10 +571,7 @@
                         timeout=600.0
                     )
 
-<<<<<<< HEAD
                 # Run the async detection and return its result.
-=======
->>>>>>> eb9ca427
                 return loop.run_until_complete(run_with_timeout())
             finally:
                 loop.close()
