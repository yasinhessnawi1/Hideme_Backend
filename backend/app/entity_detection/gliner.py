--- conflicted
+++ resolved
@@ -584,21 +584,12 @@
             log_info(f"[PERF] Found {len(combined_results)} entities across {len(pages)} pages")
             log_sensitive_operation("GLiNER Detection", len(combined_results), total_time, pages=len(pages))
             log_info(f"[DEBUG] Combined entities before filtering [GLiNER]: {len(combined_results)}")
-<<<<<<< HEAD
-            # 3. Filter the final entity list.
-            filter_final_entities = BaseEntityDetector.filter_entities_by_score(combined_results, threshold=0.5)
-            log_info(f"[DEBUG] Final entities after filtering (score >= 0.85) [GLiNER]: {len(filter_final_entities)}")
-
-            # 4. Also filter the redaction mapping.
-            filter_final_redaction_mapping = BaseEntityDetector.filter_redaction_mapping_by_score(redaction_mapping, threshold=0.5)
-=======
 
             # Filter final results.
             filter_final_entities = BaseEntityDetector.filter_entities_by_score(combined_results, threshold=0.50)
             log_info(f"[DEBUG] Final entities after filtering (score >= 0.50) [GLiNER]: {len(filter_final_entities)}")
             filter_final_redaction_mapping = BaseEntityDetector.filter_redaction_mapping_by_score(redaction_mapping,
                                                                                                   threshold=0.50)
->>>>>>> 61ae6297
 
             return filter_final_entities, filter_final_redaction_mapping
 
