--- conflicted
+++ resolved
@@ -1,8 +1,6 @@
 import string
-<<<<<<< HEAD
 import re
-=======
->>>>>>> 8b242aa6
+
 from typing import List, Dict, Any
 from backend.app.utils.logging.logger import log_debug
 
@@ -11,18 +9,13 @@
     Class for searching specific terms within extracted PDF text.
 
     This implementation assumes the extracted data already provides word-level details,
-<<<<<<< HEAD
     including coordinates (x0, y0, x1, y1). For each page, each word is examined.
     Depending on the parameters, it can perform:
       - Exact (case-sensitive) matching.
       - Case-insensitive matching.
       - Regex-based matching (placeholder implementation).
     The original text is always preserved in the output.
-=======
-    including coordinates (x0, y0, x1, y1). For each page, each word is examined;
-    if the word's text (after stripping punctuation) exactly matches any of the provided
-    search terms (case-sensitive), its bounding box and original text are recorded.
->>>>>>> 8b242aa6
+
     """
     def __init__(self, extracted_data: Dict[str, Any]):
         self.extracted_data = extracted_data
@@ -56,19 +49,13 @@
         Searches for the provided search_terms within the extracted data using exact (case-sensitive)
         matching (ignoring leading/trailing punctuation).
 
-<<<<<<< HEAD
         If regex is False:
           - If case_sensitive is True, performs exact case-sensitive matching (ignoring surrounding punctuation).
           - If case_sensitive is False, performs a case-insensitive match by comparing lowercased strings.
         If regex is True:
           - A placeholder is used (currently logging that regex search is not implemented) and
             falls back to non-regex behavior.
-=======
-        For each page, each word is checked against a precomputed set of search terms.
-        Punctuation is stripped from the beginning and end of each word before comparison.
-        If a match is found, the word's bounding box is retrieved (or constructed) and its
-        original text is preserved in the output.
->>>>>>> 8b242aa6
+
 
         Returns:
             A dictionary with:
@@ -90,19 +77,12 @@
             pages_results = []
             total_matches = 0
 
-<<<<<<< HEAD
-=======
-            # Use search terms as provided (trimmed, but preserve case)
-            search_set = {term.strip() for term in search_terms if term.strip()}
 
-            # Iterate through each page.
->>>>>>> 8b242aa6
             for page in self.extracted_data.get("pages", []):
                 page_number = page.get("page")
                 page_matches = []
                 for word in page.get("words", []):
                     word_text = (word.get("text") or "").strip()
-<<<<<<< HEAD
                     if self._word_matches(word_text, search_set, case_sensitive, regex):
                         bbox = word.get("bbox") or {
                             "x0": word.get("x0"),
@@ -112,24 +92,7 @@
                         }
                         page_matches.append({
                             "bbox": bbox,
-                            "original_text": word_text
-=======
-                    # Remove punctuation from the beginning and end.
-                    cleaned_word_text = word_text.strip(string.punctuation)
-                    if cleaned_word_text in search_set:
-                        # Retrieve bounding box; if not available, construct one from coordinate fields.
-                        bbox = word.get("bbox")
-                        if not bbox:
-                            bbox = {
-                                "x0": word.get("x0"),
-                                "y0": word.get("y0"),
-                                "x1": word.get("x1"),
-                                "y1": word.get("y1")
-                            }
-                        page_matches.append({
-                            "bbox": bbox,
->>>>>>> 8b242aa6
-                        })
+   })
                 if page_matches:
                     pages_results.append({"page": page_number, "matches": page_matches})
                     total_matches += len(page_matches)
