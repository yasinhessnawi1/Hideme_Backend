"""
JSON handling utilities for document processing.
"""
import json
from typing import List, Optional, Any

from fastapi import HTTPException

from backend.app.configs.gemini_config import GEMINI_AVAILABLE_ENTITIES
from backend.app.configs.gliner_config import GLINER_AVAILABLE_ENTITIES
from backend.app.configs.presidio_config import PRESIDIO_AVAILABLE_ENTITIES
from backend.app.utils.logging.logger import log_info, log_warning, log_error


# Utility functions for entity validation

def check_all_option(entity_list: List[str], entity_type: str) -> List[str]:
    """
    Expand ALL options for the specified entity type.

    Args:
        entity_list: List of entities that may contain ALL options
        entity_type: Type of entities ('presidio', 'gliner', or 'gemini')

    Returns:
        Expanded list with ALL options replaced by their respective entities
    """
    new_list = []
    for entity in entity_list:
        if entity == "ALL_PRESIDIO" and entity_type == "presidio":
            new_list.extend(PRESIDIO_AVAILABLE_ENTITIES)
        elif entity == "ALL_GEMINI" and entity_type == "gemini":
            new_list.extend(list(GEMINI_AVAILABLE_ENTITIES.keys()))
        elif entity == "ALL_GLINER" and entity_type == "gliner":
            new_list.extend(GLINER_AVAILABLE_ENTITIES)
        else:
            new_list.append(entity)
    return new_list


<<<<<<< HEAD
def validate_requested_entities(
        requested_entities: Optional[str]
) -> List[List[str]]:
=======
def validate_all_engines_requested_entities(
        requested_entities: Optional[str],
        labels: Optional[List[str]] = None
) -> List[str]:
>>>>>>> 61ae6297
    """
    Validate and parse requested entities for all detector types.

    Args:
        requested_entities: JSON string of entity types to detect
                           (combined for all detectors)

    Returns:
        List of three lists: [presidio_entities, gliner_entities, gemini_entities]

    Raises:
        HTTPException: If validation fails
    """
<<<<<<< HEAD
    if not requested_entities or len(requested_entities) == 0:
        log_warning("[OK] No specific entities requested, using defaults")
        return [[], [], []]
=======
    if not requested_entities:
        log_warning("[OK]No specific entities requested, using defaults")
        return list(GEMINI_AVAILABLE_ENTITIES.keys()) + PRESIDIO_AVAILABLE_ENTITIES + GLINER_AVAILABLE_ENTITIES
>>>>>>> 61ae6297

    try:
        entity_list = json.loads(requested_entities)

        # Initialize lists for each detector type
        presidio_entities = []
        gliner_entities = []
        gemini_entities = []

        # Process and validate each entity
        for entity in entity_list:
            if entity in PRESIDIO_AVAILABLE_ENTITIES or entity == "ALL_PRESIDIO":
                presidio_entities.append(entity)
            elif entity in GLINER_AVAILABLE_ENTITIES or entity == "ALL_GLINER":
                gliner_entities.append(entity)
            elif entity in GEMINI_AVAILABLE_ENTITIES.keys() or entity == "ALL_GEMINI":
                gemini_entities.append(entity)
            else:
                available_entities = (
                        list(GEMINI_AVAILABLE_ENTITIES.keys()) +
                        PRESIDIO_AVAILABLE_ENTITIES +
                        GLINER_AVAILABLE_ENTITIES +
                        ["ALL_PRESIDIO", "ALL_GLINER", "ALL_GEMINI"]
                )
                raise HTTPException(
                    status_code=400,
                    detail=f"Invalid entity type: {entity}. Available entities: {available_entities}"
                )

        # Expand ALL options for each detector type
        presidio_entities = check_all_option(presidio_entities, "presidio")
        gliner_entities = check_all_option(gliner_entities, "gliner")
        gemini_entities = check_all_option(gemini_entities, "gemini")

        log_info(
            f"[OK] Validated entity lists - Presidio: {presidio_entities}, GLiNER: {gliner_entities}, Gemini: {gemini_entities}")
        return [presidio_entities, gliner_entities, gemini_entities]

    except json.JSONDecodeError:
<<<<<<< HEAD
        log_error("[ERROR] Invalid JSON format in requested_entities")
        raise HTTPException(status_code=400, detail="Invalid JSON format in requested_entities")
=======
        log_error("[OK]Invalid JSON format in requested_entities")
        raise HTTPException(status_code=400, detail="Invalid JSON format in ALL_requested_entities")

def validate_gemini_requested_entities(requested_entities: Optional[str]) -> List[str]:
    """
    Validate and parse requested entities for the Gemini engine.

    Args:
        requested_entities: JSON string of entity types to detect

    Returns:
        List of validated entity types for Gemini; invalid entities are removed.

    Raises:
        HTTPException: If JSON parsing fails
    """
    if not requested_entities:
        log_warning("[Gemini] No specific entities requested, using defaults")
        return []

    try:
        entity_list = json.loads(requested_entities)
        validated_entities = []
        for entity in entity_list:
            if entity == "ALL_GEMINI":
                validated_entities.extend(list(GEMINI_AVAILABLE_ENTITIES.keys()))
            else:
                validated_entities.append(entity)

        # Filter out only Gemini-valid entities
        filtered_entities = [entity for entity in validated_entities if entity in GEMINI_AVAILABLE_ENTITIES]
        invalid_entities = [entity for entity in validated_entities if entity not in GEMINI_AVAILABLE_ENTITIES]
        if invalid_entities:
            log_warning(f"[Gemini] Removing invalid entities: {invalid_entities}")
        log_info(f"[Gemini] Validated entity list: {filtered_entities}")
        return filtered_entities

    except json.JSONDecodeError:
        log_error("[Gemini] Invalid JSON format in requested_entities")
        raise HTTPException(status_code=400, detail="Invalid JSON format in gemini requested_entities")


def validate_presidio_requested_entities(requested_entities: Optional[str]) -> List[str]:
    """
    Validate and parse requested entities for the Presidio engine.

    Args:
        requested_entities: JSON string of entity types to detect

    Returns:
        List of validated entity types for Presidio; invalid entities are removed.
>>>>>>> 61ae6297

    Raises:
        HTTPException: If JSON parsing fails
    """
    if not requested_entities:
        log_warning("[Presidio] No specific entities requested, using defaults")
        return []

    try:
        entity_list = json.loads(requested_entities)
        validated_entities = []
        for entity in entity_list:
            if entity == "ALL_PRESIDIO":
                validated_entities.extend(PRESIDIO_AVAILABLE_ENTITIES)
            else:
                validated_entities.append(entity)

        # Filter out only Presidio-valid entities
        filtered_entities = [entity for entity in validated_entities if entity in PRESIDIO_AVAILABLE_ENTITIES]
        invalid_entities = [entity for entity in validated_entities if entity not in PRESIDIO_AVAILABLE_ENTITIES]
        if invalid_entities:
            log_warning(f"[Presidio] Removing invalid entities: {invalid_entities}")
        log_info(f"[Presidio] Validated entity list: {filtered_entities}")
        return filtered_entities

    except json.JSONDecodeError:
        log_error("[Presidio] Invalid JSON format in requested_entities")
        raise HTTPException(status_code=400, detail="Invalid JSON format in presidio requested_entities")


def validate_gliner_requested_entities(requested_entities: Optional[str]) -> List[str]:
    """
    Validate and parse requested entities for the Gliner engine.

    Args:
        requested_entities: JSON string of entity types to detect

    Returns:
        List of validated entity types for Gliner; invalid entities are removed.

    Raises:
        HTTPException: If JSON parsing fails
    """
    if not requested_entities:
        log_warning("[Gliner] No specific entities requested, using defaults")
        return []

    try:
        entity_list = json.loads(requested_entities)
        validated_entities = []
        for entity in entity_list:
            if entity == "ALL_GLINER":
                validated_entities.extend(GLINER_AVAILABLE_ENTITIES)
            else:
                validated_entities.append(entity)

        # Filter out only Gliner-valid entities
        filtered_entities = [entity for entity in validated_entities if entity in GLINER_AVAILABLE_ENTITIES]
        invalid_entities = [entity for entity in validated_entities if entity not in GLINER_AVAILABLE_ENTITIES]
        if invalid_entities:
            log_warning(f"[Gliner] Removing invalid entities: {invalid_entities}")
        log_info(f"[Gliner] Validated entity list: {filtered_entities}")
        return filtered_entities

    except json.JSONDecodeError:
        log_error("[Gliner] Invalid JSON format in requested_entities")
        raise HTTPException(status_code=400, detail="Invalid JSON format in gliner requested_entities")

def convert_to_json(data: Any, indent: int = 2) -> str:
    """
    Convert data to a JSON string with custom converter for non-serializable objects.

    Args:
        data: Data to convert
        indent: Indentation level

    Returns:
        JSON string

    Raises:
        ValueError: If conversion fails
    """
    try:
        def custom_converter(obj):
            """Custom converter for non-serializable objects."""
            if hasattr(obj, '__dict__'):
                return obj.__dict__
            elif hasattr(obj, 'to_dict'):
                return obj.to_dict()
            raise TypeError(f"Type not serializable: {type(obj)}")

        json_str = json.dumps(
            data,
            indent=indent,
            ensure_ascii=False,
            default=custom_converter
        )
        return json_str

    except Exception as e:
        log_error(f"[OK]Error converting data to JSON: {e}")
        raise ValueError(f"Error converting data to JSON: {e}")


def parse_json(json_str: str) -> Any:
    """
    Parse a JSON string safely.

    Args:
        json_str: JSON string to parse

    Returns:
        Parsed JSON data

    Raises:
        ValueError: If parsing fails
    """
    try:
        return json.loads(json_str)
    except json.JSONDecodeError as e:
        log_error(f"[OK]Invalid JSON format: {e}")
        raise ValueError(f"Invalid JSON format: {e}")<|MERGE_RESOLUTION|>--- conflicted
+++ resolved
@@ -12,107 +12,68 @@
 from backend.app.utils.logging.logger import log_info, log_warning, log_error
 
 
-# Utility functions for entity validation
-
-def check_all_option(entity_list: List[str], entity_type: str) -> List[str]:
-    """
-    Expand ALL options for the specified entity type.
-
-    Args:
-        entity_list: List of entities that may contain ALL options
-        entity_type: Type of entities ('presidio', 'gliner', or 'gemini')
-
-    Returns:
-        Expanded list with ALL options replaced by their respective entities
-    """
+def check_all_option(entity_list):
     new_list = []
     for entity in entity_list:
-        if entity == "ALL_PRESIDIO" and entity_type == "presidio":
+        if entity == "ALL_PRESIDIO":
             new_list.extend(PRESIDIO_AVAILABLE_ENTITIES)
-        elif entity == "ALL_GEMINI" and entity_type == "gemini":
+        elif entity == "ALL_GEMINI":
             new_list.extend(list(GEMINI_AVAILABLE_ENTITIES.keys()))
-        elif entity == "ALL_GLINER" and entity_type == "gliner":
+        elif entity == "ALL_GLINER":
             new_list.extend(GLINER_AVAILABLE_ENTITIES)
         else:
             new_list.append(entity)
     return new_list
 
 
-<<<<<<< HEAD
-def validate_requested_entities(
-        requested_entities: Optional[str]
-) -> List[List[str]]:
-=======
 def validate_all_engines_requested_entities(
         requested_entities: Optional[str],
         labels: Optional[List[str]] = None
 ) -> List[str]:
->>>>>>> 61ae6297
-    """
-    Validate and parse requested entities for all detector types.
-
-    Args:
-        requested_entities: JSON string of entity types to detect
-                           (combined for all detectors)
-
-    Returns:
-        List of three lists: [presidio_entities, gliner_entities, gemini_entities]
+    """
+    Validate and parse requested entities.
+
+    Args:
+        requested_entities: JSON string of entity types to detect
+        labels: Optional list of valid entity labels for validation
+
+    Returns:
+        List of validated entity types
 
     Raises:
         HTTPException: If validation fails
     """
-<<<<<<< HEAD
-    if not requested_entities or len(requested_entities) == 0:
-        log_warning("[OK] No specific entities requested, using defaults")
-        return [[], [], []]
-=======
     if not requested_entities:
         log_warning("[OK]No specific entities requested, using defaults")
         return list(GEMINI_AVAILABLE_ENTITIES.keys()) + PRESIDIO_AVAILABLE_ENTITIES + GLINER_AVAILABLE_ENTITIES
->>>>>>> 61ae6297
-
-    try:
-        entity_list = json.loads(requested_entities)
-
-        # Initialize lists for each detector type
-        presidio_entities = []
-        gliner_entities = []
-        gemini_entities = []
-
-        # Process and validate each entity
-        for entity in entity_list:
-            if entity in PRESIDIO_AVAILABLE_ENTITIES or entity == "ALL_PRESIDIO":
-                presidio_entities.append(entity)
-            elif entity in GLINER_AVAILABLE_ENTITIES or entity == "ALL_GLINER":
-                gliner_entities.append(entity)
-            elif entity in GEMINI_AVAILABLE_ENTITIES.keys() or entity == "ALL_GEMINI":
-                gemini_entities.append(entity)
-            else:
-                available_entities = (
-                        list(GEMINI_AVAILABLE_ENTITIES.keys()) +
-                        PRESIDIO_AVAILABLE_ENTITIES +
-                        GLINER_AVAILABLE_ENTITIES +
-                        ["ALL_PRESIDIO", "ALL_GLINER", "ALL_GEMINI"]
-                )
-                raise HTTPException(
-                    status_code=400,
-                    detail=f"Invalid entity type: {entity}. Available entities: {available_entities}"
-                )
-
-        # Expand ALL options for each detector type
-        presidio_entities = check_all_option(presidio_entities, "presidio")
-        gliner_entities = check_all_option(gliner_entities, "gliner")
-        gemini_entities = check_all_option(gemini_entities, "gemini")
-
-        log_info(
-            f"[OK] Validated entity lists - Presidio: {presidio_entities}, GLiNER: {gliner_entities}, Gemini: {gemini_entities}")
-        return [presidio_entities, gliner_entities, gemini_entities]
-
-    except json.JSONDecodeError:
-<<<<<<< HEAD
-        log_error("[ERROR] Invalid JSON format in requested_entities")
-        raise HTTPException(status_code=400, detail="Invalid JSON format in requested_entities")
-=======
+
+    try:
+        entity_list = json.loads(requested_entities)
+        entity_list = check_all_option(entity_list)
+
+        # If specific labels are provided, validate against them
+        if labels:
+            available_entities = labels
+            for entity in entity_list:
+                if entity not in available_entities:
+                    raise HTTPException(
+                        status_code=400,
+                        detail=f"Invalid entity type: {entity}. Available entities: {available_entities}"
+                    )
+        # Otherwise validate against standard entity lists
+        else:
+            available_entities = list(GEMINI_AVAILABLE_ENTITIES.keys()) + PRESIDIO_AVAILABLE_ENTITIES + GLINER_AVAILABLE_ENTITIES
+            for entity in entity_list:
+                if entity not in available_entities:
+                    raise HTTPException(
+                        status_code=400,
+                        detail=f"Invalid entity type: {entity}. Available entities: {available_entities}"
+                    )
+
+        log_info(f"[OK] Validated entity list: {entity_list}")
+        return entity_list
+
+    except json.JSONDecodeError:
         log_error("[OK]Invalid JSON format in requested_entities")
         raise HTTPException(status_code=400, detail="Invalid JSON format in ALL_requested_entities")
 
@@ -164,7 +125,6 @@
 
     Returns:
         List of validated entity types for Presidio; invalid entities are removed.
->>>>>>> 61ae6297
 
     Raises:
         HTTPException: If JSON parsing fails
