import os
<<<<<<< HEAD
from backend.app.utils.logger import default_logger as logging
=======
import json

from backend.app.utils.logger import default_logger as logging

>>>>>>> d65aad0f
import google.generativeai as genai
from dotenv import load_dotenv
from backend.app.configs.gemini_config import GEMINI_PROMPT_HEADER, GEMINI_PROMPT_FOOTER, AVAILABLE_ENTITIES, \
    SYSTEM_INSTRUCTION

# Load environment variables
load_dotenv(verbose=True)


class GeminiHelper:
    """
    Helper class to interact with the Google Gemini API:
      - Builds prompts based on a template.
      - Sends a request and retrieves the response.
      - Parses the JSON response.
    """

    def __init__(self):
        self.api_key = os.getenv("GEMINI_API_KEY")
        if not self.api_key:
            logging.error("❌ Gemini API Key is missing! Set GEMINI_API_KEY in .env")
            raise ValueError("GEMINI_API_KEY is not set in the environment.")
        genai.configure(api_key=self.api_key)
        self.model_name = "gemini-2.0-flash"
        logging.info("✅ GeminiHelper initialized with model '%s'.", self.model_name)

    @staticmethod
    def create_prompt(text, requested_entities=None):
        """
        Constructs the Gemini API prompt dynamically using the provided text and requested entities.
        """
        requested_entities = requested_entities or AVAILABLE_ENTITIES
        entities_str = "\n".join(f"- **{entity}**" for entity in requested_entities)
        return f"{GEMINI_PROMPT_HEADER}{entities_str}\n\n### **Inspection Report Text:**\n{text}\n{GEMINI_PROMPT_FOOTER}"

    def send_request(self, text, requested_entities=None):
        """
        Sends a request to the Gemini API for the provided text.
        """
        prompt = self.create_prompt(text, requested_entities)
        try:
            model = genai.GenerativeModel(self.model_name, system_instruction=SYSTEM_INSTRUCTION)
            response = model.generate_content(prompt)

            if response and response.text.strip():
                logging.info("✅ Successfully received response from Gemini API.")
                return response.text.strip("`").strip()

            logging.error("❌ Empty response from Gemini API.")
            return None
        except ConnectionError as e:
            logging.error(f"❌ Network Error communicating with Gemini API: {e}")
            return None
        except Exception as e:
            logging.error(f"❌ Unexpected error communicating with Gemini API: {e}")
            return None

    def parse_response(self, response):
        """
        Parses the raw response text from Gemini API into a JSON object.
        """
        if not response:
            logging.error("❌ Error: Received empty response.")
            return None

        cleaned_response = response.strip("`").strip()
        if cleaned_response.lower().startswith("json"):
            cleaned_response = cleaned_response[4:].strip()

        parsed_json = self._try_json_parse(cleaned_response)
        if parsed_json:
            return parsed_json

        json_candidates = self._extract_json_candidates(cleaned_response)
        for candidate in json_candidates:
            parsed_json = self._try_json_parse(candidate)
            if parsed_json:
                return parsed_json

        logging.error("❌ Error: No valid JSON object could be extracted from the response.")
        return None

    @staticmethod
    def _try_json_parse(text):
        """
        Attempts to parse a JSON string safely.
        """
        try:
            return json.loads(text)
        except json.JSONDecodeError:
            return None

    @staticmethod
    def _extract_json_candidates(text):
        """
        Extracts possible JSON substrings from the response.
        """
        json_candidates = []
        stack = []
        start = None

        for i, char in enumerate(text):
            if char == '{':
                if start is None:
                    start = i
                stack.append('{')
            elif char == '}' and stack:
                stack.pop()
                if not stack and start is not None:
                    json_candidates.append(text[start:i + 1])
                    start = None

        return json_candidates

    def process_text(self, text, requested_entities=None):
        """
        Processes a given text: sends it to Gemini API and returns the parsed JSON response.
        """
        response = self.send_request(text, requested_entities)
        return self.parse_response(response) if response else None<|MERGE_RESOLUTION|>--- conflicted
+++ resolved
@@ -1,12 +1,9 @@
 import os
-<<<<<<< HEAD
-from backend.app.utils.logger import default_logger as logging
-=======
+
 import json
 
 from backend.app.utils.logger import default_logger as logging
 
->>>>>>> d65aad0f
 import google.generativeai as genai
 from dotenv import load_dotenv
 from backend.app.configs.gemini_config import GEMINI_PROMPT_HEADER, GEMINI_PROMPT_FOOTER, AVAILABLE_ENTITIES, \
