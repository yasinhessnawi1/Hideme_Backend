--- conflicted
+++ resolved
@@ -3,10 +3,6 @@
 package models
 
 import (
-<<<<<<< HEAD
-	"github.com/yasinhessnawi1/Hideme_Backend/internal/utils"
-=======
->>>>>>> e6444d39
 	"time"
 
 	"github.com/yasinhessnawi1/Hideme_Backend/internal/utils"
@@ -39,10 +35,7 @@
 	LastModified time.Time `json:"last_modified" db:"last_modified"`
 
 	// RedactionSchema stores the redaction mapping for the document as a JSON string
-<<<<<<< HEAD
-=======
 	// This is stored encrypted in the database for added security
->>>>>>> e6444d39
 	RedactionSchema string `json:"redaction_schema" db:"redaction_schema"`
 }
 
@@ -164,30 +157,7 @@
 // RedactionMapping represents the structure for redaction data
 // It includes a list of file results
 type RedactionMapping struct {
-<<<<<<< HEAD
-	FileResults []FileResult `json:"file_results"`
-}
-
-// FileResult represents the result of processing a file
-type FileResult struct {
-	File    string `json:"file"`
-	Status  string `json:"status"`
-	Results struct {
-		RedactionMapping struct {
-			Pages []Page `json:"pages"`
-		} `json:"redaction_mapping"`
-		FileInfo FileInfo `json:"file_info"`
-	} `json:"results"`
-}
-
-// FileInfo represents information about a file
-type FileInfo struct {
-	Filename    string `json:"filename"`
-	ContentType string `json:"content_type"`
-	Size        string `json:"size"`
-=======
 	Pages []Page `json:"pages"`
->>>>>>> e6444d39
 }
 
 // Page represents a single page in the document with sensitive information
