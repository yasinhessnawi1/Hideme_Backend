--- conflicted
+++ resolved
@@ -83,7 +83,6 @@
 				utils.Forbidden(w, constants.MsgAccessDenied)
 				return
 			}
-<<<<<<< HEAD
 
 			// Check if the user has the required role
 			if userRole != role {
@@ -96,20 +95,6 @@
 				return
 			}
 
-=======
-
-			// Check if the user has the required role
-			if userRole != role {
-				log.Warn().
-					Int64("user_id", userID).
-					Str("user_role", userRole).
-					Str("required_role", role).
-					Msg("Access denied: insufficient permissions")
-				utils.Forbidden(w, constants.MsgAccessDenied)
-				return
-			}
-
->>>>>>> e6444d39
 			// User has the required role, proceed to the handler
 			next.ServeHTTP(w, r)
 		})
@@ -185,10 +170,6 @@
 	}
 }
 
-<<<<<<< HEAD
-// TODO
-=======
->>>>>>> e6444d39
 // AddRoleToContext extracts the JWT token from the Authorization header,
 // validates it, and adds the user role to the request context
 func AddRoleToContext(jwtService auth.JWTValidator) func(http.Handler) http.Handler {
