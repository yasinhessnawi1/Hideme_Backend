// Package repository provides data access interfaces and implementations for the HideMe application.
// It follows the repository pattern to abstract database operations and provide a clean API
// for data persistence operations.
//
// This file implements the document repository, which manages processed documents and their
// detected sensitive entities. The repository enforces data minimization principles by
// storing only metadata about documents rather than actual document content.
package repository

import (
	"context"
	"database/sql"
	"errors"
	"fmt"
	"time"

	"github.com/rs/zerolog/log"

	"github.com/yasinhessnawi1/Hideme_Backend/internal/constants"
	"github.com/yasinhessnawi1/Hideme_Backend/internal/database"
	"github.com/yasinhessnawi1/Hideme_Backend/internal/models"
	"github.com/yasinhessnawi1/Hideme_Backend/internal/utils"
)

// DocumentRepository defines methods for interacting with documents and their detected entities.
// It provides operations for document management including creation, retrieval, update,
// and deletion, as well as management of sensitive information detected within those documents.
type DocumentRepository interface {
	// Create adds a new document to the database.
	//
	// Parameters:
	//   - ctx: Context for transaction and cancellation control
	//   - document: The document to store, with required fields populated
	//
	// Returns:
	//   - An error if creation fails
	//   - nil on successful creation
	//
	// The document ID will be populated after successful creation.
	Create(ctx context.Context, document *models.Document) error

	// GetByID retrieves a document by its unique identifier.
	//
	// Parameters:
	//   - ctx: Context for transaction and cancellation control
	//   - id: The unique identifier of the document
	//
	// Returns:
	//   - The document if found
	//   - NotFoundError if the document doesn't exist
	//   - Other errors for database issues
	GetByID(ctx context.Context, id int64) (*models.Document, error)

	// GetByUserID retrieves all documents for a user with pagination.
	//
	// Parameters:
	//   - ctx: Context for transaction and cancellation control
	//   - userID: The unique identifier of the user
	//   - page: The page number (starting from 1)
	//   - pageSize: The number of documents per page
	//
	// Returns:
	//   - A slice of documents owned by the user for the requested page
	//   - The total count of documents owned by the user
	//   - An error if retrieval fails
	GetByUserID(ctx context.Context, userID int64, page, pageSize int) ([]*models.Document, int, error)

	// Update updates a document in the database.
	//
	// Parameters:
	//   - ctx: Context for transaction and cancellation control
	//   - document: The document to update
	//
	// Returns:
	//   - NotFoundError if the document doesn't exist
	//   - Other errors for database issues
	//
	// This method automatically updates the LastModified timestamp.
	Update(ctx context.Context, document *models.Document) error

	// Delete removes a document and all its detected entities.
	//
	// Parameters:
	//   - ctx: Context for transaction and cancellation control
	//   - id: The unique identifier of the document to delete
	//
	// Returns:
	//   - NotFoundError if the document doesn't exist
	//   - Other errors for database issues
	//
	// This operation uses a transaction to ensure the document and all its entities
	// are deleted atomically.
	Delete(ctx context.Context, id int64) error

	// DeleteByUserID removes all documents for a user.
	//
	// Parameters:
	//   - ctx: Context for transaction and cancellation control
	//   - userID: The unique identifier of the user
	//
	// Returns:
	//   - An error if deletion fails
	//   - nil if deletion succeeds
	//
	// This operation uses a transaction to ensure all documents and their entities
	// are deleted atomically.
	DeleteByUserID(ctx context.Context, userID int64) error

	// GetDetectedEntities retrieves all detected entities for a document.
	//
	// Parameters:
	//   - ctx: Context for transaction and cancellation control
	//   - documentID: The unique identifier of the document
	//
	// Returns:
	//   - A slice of detected entities with their associated detection methods
	//   - An empty slice if the document has no detected entities
	//   - An error if retrieval fails
	GetDetectedEntities(ctx context.Context, documentID int64) ([]*models.DetectedEntityWithMethod, error)

	// AddDetectedEntity adds a new detected entity to a document.
	//
	// Parameters:
	//   - ctx: Context for transaction and cancellation control
	//   - entity: The detected entity to add
	//
	// Returns:
	//   - An error if addition fails
	//   - nil on successful addition
	//
	// The entity ID will be populated after successful addition.
	AddDetectedEntity(ctx context.Context, entity *models.DetectedEntity) error

	// DeleteDetectedEntity removes a detected entity.
	//
	// Parameters:
	//   - ctx: Context for transaction and cancellation control
	//   - entityID: The unique identifier of the entity to delete
	//
	// Returns:
	//   - NotFoundError if the entity doesn't exist
	//   - Other errors for database issues
	DeleteDetectedEntity(ctx context.Context, entityID int64) error

	// GetDocumentSummary retrieves a summary of a document including entity count.
	//
	// Parameters:
	//   - ctx: Context for transaction and cancellation control
	//   - documentID: The unique identifier of the document
	//
	// Returns:
	//   - A document summary with metadata and entity count
	//   - NotFoundError if the document doesn't exist
	//   - Other errors for database issues
	GetDocumentSummary(ctx context.Context, documentID int64) (*models.DocumentSummary, error)
}

// PostgresDocumentRepository is a PostgreSQL implementation of DocumentRepository.
// It implements all required methods using PostgreSQL-specific features
// and error handling.
type PostgresDocumentRepository struct {
	db            *database.Pool
	encryptionKey []byte
}

// NewDocumentRepository creates a new DocumentRepository implementation for PostgreSQL.
// Accepts an encryption key for document name encryption.
func NewDocumentRepository(db *database.Pool, encryptionKey []byte) DocumentRepository {
	return &PostgresDocumentRepository{
		db:            db,
		encryptionKey: encryptionKey,
	}
}

// Create adds a new document to the database.
//
// Parameters:
//   - ctx: Context for transaction and cancellation control
//   - document: The document to store
//
// Returns:
//   - An error if creation fails
//   - nil on successful creation
//
// The document ID will be populated after successful creation.
func (r *PostgresDocumentRepository) Create(ctx context.Context, document *models.Document) error {
	// Start query timer
	startTime := time.Now()

	// Encrypt the document name before saving
	encryptedName, err := utils.EncryptKey(document.HashedDocumentName, r.encryptionKey)
	if err != nil {
		return fmt.Errorf("failed to encrypt document name: %w", err)
	}
	// Define the query with RETURNING for PostgreSQL
	query := `
        INSERT INTO ` + constants.TableDocuments + ` (` + constants.ColumnUserID + `, hashed_document_name, upload_timestamp, last_modified, redaction_schema)
        VALUES ($1, $2, $3, $4, $5)
        RETURNING ` + constants.ColumnDocumentID + `
    `

	// Execute the query
	err = r.db.QueryRowContext(
		ctx,
		query,
		document.UserID,
		encryptedName,
		document.UploadTimestamp,
		document.LastModified,
		document.RedactionSchema,
	).Scan(&document.ID)

	// Log the query execution
	utils.LogDBQuery(
		query,
		[]interface{}{document.UserID, encryptedName, document.UploadTimestamp, document.LastModified, document.RedactionSchema},
		time.Since(startTime),
		err,
	)

	if err != nil {
		return fmt.Errorf("failed to create document: %w", err)
	}

	log.Info().
		Int64(constants.ColumnDocumentID, document.ID).
		Int64(constants.ColumnUserID, document.UserID).
		Msg("Document created")

	return nil
}

// GetByID retrieves a document by ID.
//
// Parameters:
//   - ctx: Context for transaction and cancellation control
//   - id: The unique identifier of the document
//
// Returns:
//   - The document if found
//   - NotFoundError if the document doesn't exist
//   - Other errors for database issues
func (r *PostgresDocumentRepository) GetByID(ctx context.Context, id int64) (*models.Document, error) {
	// Start query timer
	startTime := time.Now()

	// Define the query
	query := `
        SELECT ` + constants.ColumnDocumentID + `, ` + constants.ColumnUserID + `, hashed_document_name, upload_timestamp, last_modified, redaction_schema
        FROM ` + constants.TableDocuments + `
        WHERE ` + constants.ColumnDocumentID + ` = $1
    `

	// Execute the query
	document := &models.Document{}
	err := r.db.QueryRowContext(ctx, query, id).Scan(
		&document.ID,
		&document.UserID,
		&document.HashedDocumentName,
		&document.UploadTimestamp,
		&document.LastModified,
		&document.RedactionSchema,
	)

	// Log the query execution
	utils.LogDBQuery(
		query,
		[]interface{}{id},
		time.Since(startTime),
		err,
	)

	if err != nil {
		if errors.Is(err, sql.ErrNoRows) {
			return nil, utils.NewNotFoundError("Document", id)
		}
		return nil, fmt.Errorf("failed to get document by ID: %w", err)
	}

	// Decrypt the document name before returning
	decryptedName, err := utils.DecryptKey(document.HashedDocumentName, r.encryptionKey)
	if err != nil {
		return nil, fmt.Errorf("failed to decrypt document name: %w", err)
	}
<<<<<<< HEAD
	document.HashedDocumentName = decryptedName

=======

	document.HashedDocumentName = decryptedName
>>>>>>> e6444d39
	return document, nil
}

// GetByUserID retrieves all documents for a user with pagination.
//
// Parameters:
//   - ctx: Context for transaction and cancellation control
//   - userID: The unique identifier of the user
//   - page: The page number (starting from 1)
//   - pageSize: The number of documents per page
//
// Returns:
//   - A slice of documents owned by the user for the requested page
//   - The total count of documents owned by the user
//   - An error if retrieval fails
func (r *PostgresDocumentRepository) GetByUserID(ctx context.Context, userID int64, page, pageSize int) ([]*models.Document, int, error) {
	// Start query timer
	startTime := time.Now()

	// Calculate offset
	offset := (page - 1) * pageSize

	// Get total count
	countQuery := `SELECT COUNT(*) FROM ` + constants.TableDocuments + ` WHERE ` + constants.ColumnUserID + ` = $1`
	var totalCount int
	if err := r.db.QueryRowContext(ctx, countQuery, userID).Scan(&totalCount); err != nil {
		return nil, 0, fmt.Errorf("failed to count documents: %w", err)
	}

	// Define the query
	query := `
        SELECT ` + constants.ColumnDocumentID + `, ` + constants.ColumnUserID + `, hashed_document_name, upload_timestamp, last_modified, redaction_schema
        FROM ` + constants.TableDocuments + `
        WHERE ` + constants.ColumnUserID + ` = $1
        ORDER BY upload_timestamp DESC
        LIMIT $2 OFFSET $3
    `

	// Execute the query
	rows, err := r.db.QueryContext(ctx, query, userID, pageSize, offset)

	// Log the query execution
	utils.LogDBQuery(
		query,
		[]interface{}{userID, pageSize, offset},
		time.Since(startTime),
		err,
	)

	if err != nil {
		return nil, 0, fmt.Errorf("failed to get documents by user ID: %w", err)
	}
	defer func() {
		if closeErr := rows.Close(); closeErr != nil {
			log.Error().Err(closeErr).Msg("failed to close rows")
		}
	}()

	// Parse the results
	var documents []*models.Document
	for rows.Next() {
		document := &models.Document{}
		if err := rows.Scan(
			&document.ID,
			&document.UserID,
			&document.HashedDocumentName,
			&document.UploadTimestamp,
			&document.LastModified,
			&document.RedactionSchema,
		); err != nil {
			return nil, 0, fmt.Errorf("failed to scan document row: %w", err)
		}

		// Decrypt the document name before returning
		decryptedName, err := utils.DecryptKey(document.HashedDocumentName, r.encryptionKey)
		if err != nil {
			return nil, 0, fmt.Errorf("failed to decrypt document name: %w", err)
		}
		document.HashedDocumentName = decryptedName

		documents = append(documents, document)
	}

	if err := rows.Err(); err != nil {
		return nil, 0, fmt.Errorf("error iterating document rows: %w", err)
	}

	return documents, totalCount, nil
}

// Update updates a document in the database.
// This method automatically updates the LastModified timestamp.
//
// Parameters:
//   - ctx: Context for transaction and cancellation control
//   - document: The document to update
//
// Returns:
//   - NotFoundError if the document doesn't exist
//   - Other errors for database issues
func (r *PostgresDocumentRepository) Update(ctx context.Context, document *models.Document) error {
	// Start query timer
	startTime := time.Now()

	// Update the last modified timestamp
	document.LastModified = time.Now()

	// Define the query
	query := `
        UPDATE ` + constants.TableDocuments + `
        SET last_modified = $1
        WHERE ` + constants.ColumnDocumentID + ` = $2
    `

	// Execute the query
	result, err := r.db.ExecContext(
		ctx,
		query,
		document.LastModified,
		document.ID,
	)

	// Log the query execution
	utils.LogDBQuery(
		query,
		[]interface{}{document.LastModified, document.ID},
		time.Since(startTime),
		err,
	)

	if err != nil {
		return fmt.Errorf("failed to update document: %w", err)
	}

	// Check if any rows were affected
	rowsAffected, err := result.RowsAffected()
	if err != nil {
		return fmt.Errorf("failed to get rows affected: %w", err)
	}

	if rowsAffected == 0 {
		return utils.NewNotFoundError("Document", document.ID)
	}

	log.Info().
		Int64(constants.ColumnDocumentID, document.ID).
		Msg("Document updated")

	return nil
}

// Delete removes a document and all its detected entities.
// This operation uses a transaction to ensure the document and all its entities
// are deleted atomically.
//
// Parameters:
//   - ctx: Context for transaction and cancellation control
//   - id: The unique identifier of the document to delete
//
// Returns:
//   - NotFoundError if the document doesn't exist
//   - Other errors for database issues
func (r *PostgresDocumentRepository) Delete(ctx context.Context, id int64) error {
	// Start query timer
	startTime := time.Now()

	// Execute the delete within a transaction to cascade properly
	return r.db.Transaction(ctx, func(tx *sql.Tx) error {
		// First delete all detected entities
		entitiesQuery := "DELETE FROM " + constants.TableDetectedEntities + " WHERE " + constants.ColumnDocumentID + " = $1"
		_, err := tx.ExecContext(ctx, entitiesQuery, id)
		if err != nil {
			return fmt.Errorf("failed to delete detected entities: %w", err)
		}

		// Then delete the document
		documentQuery := "DELETE FROM " + constants.TableDocuments + " WHERE " + constants.ColumnDocumentID + " = $1"
		result, err := tx.ExecContext(ctx, documentQuery, id)

		// Log the query execution
		utils.LogDBQuery(
			documentQuery,
			[]interface{}{id},
			time.Since(startTime),
			err,
		)

		if err != nil {
			return fmt.Errorf("failed to delete document: %w", err)
		}

		// Check if any rows were affected
		rowsAffected, err := result.RowsAffected()
		if err != nil {
			return fmt.Errorf("failed to get rows affected: %w", err)
		}

		if rowsAffected == 0 {
			return utils.NewNotFoundError("Document", id)
		}

		log.Info().
			Int64(constants.ColumnDocumentID, id).
			Msg("Document deleted")

		return nil
	})
}

// DeleteByUserID removes all documents for a user.
// This operation first identifies all documents for the user, then
// deletes all detected entities for those documents, and finally
// deletes the documents themselves. All operations are performed
// within a transaction to ensure consistency.
//
// Parameters:
//   - ctx: Context for transaction and cancellation control
//   - userID: The unique identifier of the user
//
// Returns:
//   - An error if deletion fails
//   - nil if deletion succeeds
func (r *PostgresDocumentRepository) DeleteByUserID(ctx context.Context, userID int64) error {
	// Start query timer
	startTime := time.Now()

	// Execute the delete within a transaction to cascade properly
	return r.db.Transaction(ctx, func(tx *sql.Tx) error {
		// First get all document IDs
		documentIDsQuery := "SELECT " + constants.ColumnDocumentID + " FROM " + constants.TableDocuments + " WHERE " + constants.ColumnUserID + " = $1"
		rows, err := tx.QueryContext(ctx, documentIDsQuery, userID)
		if err != nil {
			return fmt.Errorf("failed to get document IDs: %w", err)
		}
		defer rows.Close()

		var documentIDs []int64
		for rows.Next() {
			var documentID int64
			if err := rows.Scan(&documentID); err != nil {
				return fmt.Errorf("failed to scan document ID: %w", err)
			}
			documentIDs = append(documentIDs, documentID)
		}

		if err := rows.Err(); err != nil {
			return fmt.Errorf("error iterating document ID rows: %w", err)
		}

		// Delete all detected entities for these documents
		if len(documentIDs) > 0 {
			for _, documentID := range documentIDs {
				entitiesQuery := "DELETE FROM " + constants.TableDetectedEntities + " WHERE " + constants.ColumnDocumentID + " = $1"
				_, err := tx.ExecContext(ctx, entitiesQuery, documentID)
				if err != nil {
					return fmt.Errorf("failed to delete detected entities: %w", err)
				}
			}
		}

		// Then delete all documents
		documentsQuery := "DELETE FROM " + constants.TableDocuments + " WHERE " + constants.ColumnUserID + " = $1"
		result, err := tx.ExecContext(ctx, documentsQuery, userID)

		// Log the query execution
		utils.LogDBQuery(
			documentsQuery,
			[]interface{}{userID},
			time.Since(startTime),
			err,
		)

		if err != nil {
			return fmt.Errorf("failed to delete documents by user ID: %w", err)
		}

		// Log the deletion
		rowsAffected, _ := result.RowsAffected()
		log.Info().
			Int64(constants.ColumnUserID, userID).
			Int64("count", rowsAffected).
			Msg("Documents deleted for user")

		return nil
	})
}

// GetDetectedEntities retrieves all detected entities for a document.
// It also decrypts the redaction schemas before returning.
//
// Parameters:
//   - ctx: Context for transaction and cancellation control
//   - documentID: The unique identifier of the document
//
// Returns:
//   - A slice of detected entities with their associated detection methods
//   - An empty slice if the document has no detected entities
//   - An error if retrieval fails
func (r *PostgresDocumentRepository) GetDetectedEntities(ctx context.Context, documentID int64) ([]*models.DetectedEntityWithMethod, error) {
	// Start query timer
	startTime := time.Now()

	// Define the query
	query := `
        SELECT de.` + constants.ColumnEntityID + `, de.` + constants.ColumnDocumentID + `, de.` + constants.ColumnMethodID + `, de.` + constants.ColumnEntityName + `, de.redaction_schema, de.detected_timestamp,
               dm.` + constants.ColumnMethodName + `, dm.` + constants.ColumnHighlightColor + `
        FROM ` + constants.TableDetectedEntities + ` de
        JOIN ` + constants.TableDetectionMethods + ` dm ON de.` + constants.ColumnMethodID + ` = dm.` + constants.ColumnMethodID + `
        WHERE de.` + constants.ColumnDocumentID + ` = $1
        ORDER BY de.detected_timestamp DESC
    `

	// Execute the query
	rows, err := r.db.QueryContext(ctx, query, documentID)

	// Log the query execution
	utils.LogDBQuery(
		query,
		[]interface{}{documentID},
		time.Since(startTime),
		err,
	)

	if err != nil {
		return nil, fmt.Errorf("failed to get detected entities: %w", err)
	}
	defer func() {
		if closeErr := rows.Close(); closeErr != nil {
			log.Error().Err(closeErr).Msg("failed to close rows")
		}
	}()

	// Parse the results
	var entities []*models.DetectedEntityWithMethod
	for rows.Next() {
		entity := &models.DetectedEntityWithMethod{
			DetectedEntity: models.DetectedEntity{},
		}
		if err := rows.Scan(
			&entity.ID,
			&entity.DocumentID,
			&entity.MethodID,
			&entity.EntityName,
			&entity.RedactionSchema,
			&entity.DetectedTimestamp,
			&entity.MethodName,
			&entity.HighlightColor,
		); err != nil {
			return nil, fmt.Errorf("failed to scan detected entity row: %w", err)
		}

		// Decrypt the redaction schema
		if err := entity.DecryptRedactionSchema(r.encryptionKey); err != nil {
			return nil, fmt.Errorf("failed to decrypt redaction schema for entity %d: %w", entity.ID, err)
		}

		entities = append(entities, entity)
	}

	if err := rows.Err(); err != nil {
		return nil, fmt.Errorf("error iterating detected entity rows: %w", err)
	}

	return entities, nil
}

// AddDetectedEntity adds a new detected entity to the database.
// This creates a record of sensitive information found in a document.
//
// Parameters:
//   - ctx: Context for transaction and cancellation control
//   - entity: The detected entity to add
//
// Returns:
//   - An error if addition fails
//   - nil on successful addition
//
// The entity ID will be populated after successful addition.
func (r *PostgresDocumentRepository) AddDetectedEntity(ctx context.Context, entity *models.DetectedEntity) error {
	// Start query timer
	startTime := time.Now()

	// Encrypt the redaction schema before storing
	if err := entity.EncryptRedactionSchema(r.encryptionKey); err != nil {
		return fmt.Errorf("failed to encrypt redaction schema: %w", err)
	}

	// Define the query with RETURNING for PostgreSQL
	query := `
        INSERT INTO ` + constants.TableDetectedEntities + ` (` + constants.ColumnDocumentID + `, ` + constants.ColumnMethodID + `, ` + constants.ColumnEntityName + `, redaction_schema, detected_timestamp)
        VALUES ($1, $2, $3, $4, $5)
        RETURNING ` + constants.ColumnEntityID + `
    `

	// Execute the query
	err := r.db.QueryRowContext(
		ctx,
		query,
		entity.DocumentID,
		entity.MethodID,
		entity.EntityName,
		entity.RedactionSchema,
		entity.DetectedTimestamp,
	).Scan(&entity.ID)

	// Log the query execution (without sensitive data)
	utils.LogDBQuery(
		query,
		[]interface{}{entity.DocumentID, entity.MethodID, entity.EntityName, "redactionSchema", entity.DetectedTimestamp},
		time.Since(startTime),
		err,
	)

	if err != nil {
		return fmt.Errorf("failed to create detected entity: %w", err)
	}

	log.Info().
		Int64(constants.ColumnEntityID, entity.ID).
		Int64(constants.ColumnDocumentID, entity.DocumentID).
		Int64(constants.ColumnMethodID, entity.MethodID).
		Str(constants.ColumnEntityName, entity.EntityName).
		Msg("Detected entity created")

	return nil
}

// DeleteDetectedEntity removes a detected entity from the database.
//
// Parameters:
//   - ctx: Context for transaction and cancellation control
//   - entityID: The unique identifier of the entity to delete
//
// Returns:
//   - NotFoundError if the entity doesn't exist
//   - Other errors for database issues
func (r *PostgresDocumentRepository) DeleteDetectedEntity(ctx context.Context, entityID int64) error {
	// Start query timer
	startTime := time.Now()

	// Define the query
	query := `DELETE FROM ` + constants.TableDetectedEntities + ` WHERE ` + constants.ColumnEntityID + ` = $1`

	// Execute the query
	result, err := r.db.ExecContext(ctx, query, entityID)

	// Log the query execution
	utils.LogDBQuery(
		query,
		[]interface{}{entityID},
		time.Since(startTime),
		err,
	)

	if err != nil {
		return fmt.Errorf("failed to delete detected entity: %w", err)
	}

	// Check if any rows were affected
	rowsAffected, err := result.RowsAffected()
	if err != nil {
		return fmt.Errorf("failed to get rows affected: %w", err)
	}

	if rowsAffected == 0 {
		return utils.NewNotFoundError("DetectedEntity", entityID)
	}

	log.Info().
		Int64(constants.ColumnEntityID, entityID).
		Msg("Detected entity deleted")

	return nil
}

// GetDocumentSummary retrieves a summary of a document including the entity count.
// This method performs a join between the documents table and detected entities table
// to count entities in a single query.
//
// Parameters:
//   - ctx: Context for transaction and cancellation control
//   - documentID: The unique identifier of the document
//
// Returns:
//   - A document summary with metadata and entity count
//   - NotFoundError if the document doesn't exist
//   - Other errors for database issues
func (r *PostgresDocumentRepository) GetDocumentSummary(ctx context.Context, documentID int64) (*models.DocumentSummary, error) {
	// Start query timer
	startTime := time.Now()

	// Define the query
	query := `
        SELECT d.` + constants.ColumnDocumentID + `, d.hashed_document_name, d.upload_timestamp, d.last_modified,
               COUNT(de.` + constants.ColumnEntityID + `) AS entity_count
        FROM ` + constants.TableDocuments + ` d
        LEFT JOIN ` + constants.TableDetectedEntities + ` de ON d.` + constants.ColumnDocumentID + ` = de.` + constants.ColumnDocumentID + `
        WHERE d.` + constants.ColumnDocumentID + ` = $1
        GROUP BY d.` + constants.ColumnDocumentID + `
    `

	// Execute the query
	summary := &models.DocumentSummary{}
	err := r.db.QueryRowContext(ctx, query, documentID).Scan(
		&summary.ID,
		&summary.HashedName,
		&summary.UploadTimestamp,
		&summary.LastModified,
		&summary.EntityCount,
	)

	// Log the query execution
	utils.LogDBQuery(
		query,
		[]interface{}{documentID},
		time.Since(startTime),
		err,
	)

	if err != nil {
		if errors.Is(err, sql.ErrNoRows) {
			return nil, utils.NewNotFoundError("Document", documentID)
		}
		return nil, fmt.Errorf("failed to get document summary: %w", err)
	}

	// Decrypt the document name before returning
	decryptedName, err := utils.DecryptKey(summary.HashedName, r.encryptionKey)
	if err != nil {
		return nil, fmt.Errorf("failed to decrypt document name: %w", err)
	}
	summary.HashedName = decryptedName

	return summary, nil
}<|MERGE_RESOLUTION|>--- conflicted
+++ resolved
@@ -282,13 +282,8 @@
 	if err != nil {
 		return nil, fmt.Errorf("failed to decrypt document name: %w", err)
 	}
-<<<<<<< HEAD
+
 	document.HashedDocumentName = decryptedName
-
-=======
-
-	document.HashedDocumentName = decryptedName
->>>>>>> e6444d39
 	return document, nil
 }
 
