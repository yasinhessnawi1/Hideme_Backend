// Package server provides HTTP server implementation for the HideMe application.
// It handles routing, middleware configuration, and server lifecycle management.
//
// The package follows a structured approach to route organization, with clear
// grouping based on functionality (auth, users, settings) and proper security
// measures for protected routes. CORS and other security headers are carefully
// configured to provide secure access while enabling legitimate API usage.
package server

import (
	httpSwagger "github.com/swaggo/http-swagger"
	"github.com/yasinhessnawi1/Hideme_Backend/internal/handlers"
	"github.com/yasinhessnawi1/Hideme_Backend/internal/repository"
	"github.com/yasinhessnawi1/Hideme_Backend/internal/service"
	"net/http"
	"os"
	"strings"
	"time"
<<<<<<< HEAD
=======

	httpSwagger "github.com/swaggo/http-swagger"
	"github.com/yasinhessnawi1/Hideme_Backend/internal/handlers"
	"github.com/yasinhessnawi1/Hideme_Backend/internal/repository"
	"github.com/yasinhessnawi1/Hideme_Backend/internal/service"
>>>>>>> e6444d39

	"github.com/go-chi/chi/v5"
	chimiddleware "github.com/go-chi/chi/v5/middleware"
	"github.com/rs/zerolog/log"
	_ "github.com/yasinhessnawi1/Hideme_Backend/docs"

	"github.com/yasinhessnawi1/Hideme_Backend/internal/constants"
	"github.com/yasinhessnawi1/Hideme_Backend/internal/middleware"
	"github.com/yasinhessnawi1/Hideme_Backend/internal/utils"
)

// SetupRoutes configures the routes for the application.
// It creates a router hierarchy with middleware and grouped routes
// according to functionality for organized API structure.
//
// The configured routes include:
// - Health check and version endpoints (unprotected)
// - Authentication endpoints (login, logout, token management)
// - User management endpoints (profile, sessions)
// - API key management
// - Settings management (preferences, ban lists, patterns, entities)
// - Generic database operations (admin/dev access only)
//
// Route protection is handled through middleware for authenticated endpoints.
func (s *Server) SetupRoutes() {
	// Create security service for rate limiting and IP banning
	securityService := service.NewSecurityService(
		repository.NewIPBanRepository(s.Db),
		5*time.Minute, // Cache refresh interval
	)

	// Create security handlers
	securityHandler := handlers.NewSecurityHandler(securityService)

	// Create router
	r := chi.NewRouter()

	// Get allowed origins from environment or use default values
	allowedOrigins := getAllowedOrigins()

	// Base middleware
	r.Use(chimiddleware.RequestID)
	r.Use(middleware.Recovery())
	r.Use(chimiddleware.RealIP)
	r.Use(middleware.SecurityHeaders())

	// Add IP ban check as early as possible in the chain
	r.Use(middleware.IPBanCheck(securityService))

	// Basic rate limit for all endpoints
	r.Use(middleware.RateLimit(securityService, "default"))

	// Add auto-ban middleware that monitors for suspicious requests
	// Ban for 24 hours after 5 suspicious activities within 5 minutes
	r.Use(middleware.AutoBan(securityService, 5, 5*time.Minute, 24*time.Hour))

	// Custom CORS middleware that applies to all routes
	// This ensures CORS headers are applied properly and consistently
	r.Use(corsMiddleware(allowedOrigins))

	// Health check, version routes, and Swagger documentation (unprotected)
	r.Group(func(r chi.Router) {
		// Health check endpoint
		r.Get("/health", func(w http.ResponseWriter, r *http.Request) {
			// Check database connection
			err := s.Db.HealthCheck(r.Context())
			if err != nil {
				log.Error().Err(err).Msg("Health check failed")
				utils.Error(w, http.StatusServiceUnavailable, "service_unavailable", "Service is not healthy", nil)
				return
			}

			utils.JSON(w, http.StatusOK, map[string]string{
				"status":  "healthy",
				"version": s.Config.App.Version,
			})
		})

		// Version information endpoint
		r.Get("/version", func(w http.ResponseWriter, r *http.Request) {
			utils.JSON(w, http.StatusOK, map[string]string{
				"version":     s.Config.App.Version,
				"environment": s.Config.App.Environment,
			})
		})

		// Self-documenting API routes
		r.Get("/api/routes", s.GetAPIRoutes)

		// Swagger documentation endpoint
		r.Get("/docs/*", httpSwagger.Handler(
			httpSwagger.URL("doc.json"), // Use a relative path instead of absolute
			httpSwagger.DeepLinking(true),
			httpSwagger.DocExpansion("list"), // Change to "list" to expand by default
			httpSwagger.DomID("swagger-ui"),
		))
	})

	// API routes
	r.Route("/api", func(r chi.Router) {
		// Authentication routes
		r.Route("/auth", func(r chi.Router) {
			// Apply stricter rate limit for auth endpoints to prevent brute force
			r.Use(middleware.RateLimit(securityService, "auth"))

			// Public auth endpoints
			r.Group(func(r chi.Router) {
				r.Post("/signup", s.Handlers.AuthHandler.Register)
				r.Post("/login", s.Handlers.AuthHandler.Login)
				r.Post("/refresh", s.Handlers.AuthHandler.RefreshToken)
				r.Post("/logout", s.Handlers.AuthHandler.Logout)
				r.Post("/validate-key", s.Handlers.AuthHandler.ValidateAPIKey)
				// endpoint for verifying API keys without user authentication
				r.Get("/verify-key", s.Handlers.AuthHandler.VerifyAPIKeySimple)

				// Explicitly handle OPTIONS preflight request for /verify endpoint
				r.Options("/verify", handlePreflight(allowedOrigins))
				r.Get("/verify", s.Handlers.AuthHandler.VerifyToken)

				// Add forgot-password and reset-password routes
				r.Post("/forgot-password", s.Handlers.PasswordResetHandler.ForgotPassword)
				r.Post("/reset-password", s.Handlers.PasswordResetHandler.ResetPassword)
			})

			// Protected auth endpoints
			r.Group(func(r chi.Router) {
				r.Use(middleware.JWTAuth(s.authProviders.JWTService))
				r.Use(middleware.AddRoleToContext(s.authProviders.JWTService))
				// verify JWT tokens used for user sessions
				r.Get("/verify", s.Handlers.AuthHandler.VerifyToken)
				// security feature to log out all sessions - admin only
				r.With(middleware.RequireRole(constants.RoleAdmin)).Post("/logout-all", s.Handlers.AuthHandler.LogoutAll)
			})
		})

		// User routes (all protected)
		r.Route("/users", func(r chi.Router) {
			// Public user endpoints
			r.Group(func(r chi.Router) {
				r.Use(chimiddleware.NoCache)
				//Checks if a specific username is available (not already taken)
				r.Get("/check/username", s.Handlers.UserHandler.CheckUsername)
				// checks if a specific email address is available (not already registered)
				r.Get("/check/email", s.Handlers.UserHandler.CheckEmail)
			})

			// Protected user endpoints
			r.Group(func(r chi.Router) {
				r.Use(middleware.JWTAuth(s.authProviders.JWTService))

				// /me allows to delete account and change password and get current user info and update user info
				// and get active sessions and invalidate session
				r.Route("/me", func(r chi.Router) {
					r.Get("/", s.Handlers.UserHandler.GetCurrentUser)
					r.Put("/", s.Handlers.UserHandler.UpdateUser)
					r.Delete("/", s.Handlers.UserHandler.DeleteAccount)
					r.Post("/change-password", s.Handlers.UserHandler.ChangePassword)
					r.Get("/sessions", s.Handlers.UserHandler.GetActiveSessions)
					r.Delete("/sessions", s.Handlers.UserHandler.InvalidateSession)
				})
			})
		})

		// API key routes (all protected)
		r.Route("/keys", func(r chi.Router) {
			r.Use(middleware.JWTAuth(s.authProviders.JWTService))

			r.Get("/", s.Handlers.AuthHandler.ListAPIKeys)
			r.Post("/", s.Handlers.AuthHandler.CreateAPIKey)
			r.Delete("/{keyID}", s.Handlers.AuthHandler.DeleteAPIKey)
			r.Get("/{keyID}/decode", s.Handlers.AuthHandler.GetAPIKeyDecoded)
		})

		// Settings routes (all protected)
		r.Route("/settings", func(r chi.Router) {
			r.Use(middleware.JWTAuth(s.authProviders.JWTService))

			// Apply appropriate rate limit for API endpoints
			r.Use(middleware.RateLimit(securityService, "api"))

			r.Get("/", s.Handlers.SettingsHandler.GetSettings)
			r.Put("/", s.Handlers.SettingsHandler.UpdateSettings)

			// Settings export/import routes
			r.Get("/export", s.Handlers.SettingsHandler.ExportSettings)
			r.Post("/import", s.Handlers.SettingsHandler.ImportSettings)

			// Ban list routes
			r.Route("/ban-list", func(r chi.Router) {
				r.Get("/", s.Handlers.SettingsHandler.GetBanList)
				r.Post("/words", s.Handlers.SettingsHandler.AddBanListWords)
				r.Delete("/words", s.Handlers.SettingsHandler.RemoveBanListWords)
			})

			// Search pattern routes
			r.Route("/patterns", func(r chi.Router) {
				r.Get("/", s.Handlers.SettingsHandler.GetSearchPatterns)
				r.Post("/", s.Handlers.SettingsHandler.CreateSearchPattern)
				r.Put("/{patternID}", s.Handlers.SettingsHandler.UpdateSearchPattern)
				r.Delete("/{patternID}", s.Handlers.SettingsHandler.DeleteSearchPattern)
			})

			// Model entity routes
			r.Route("/entities", func(r chi.Router) {
				r.Get("/{methodID}", s.Handlers.SettingsHandler.GetModelEntities)
				r.Post("/", s.Handlers.SettingsHandler.AddModelEntities)
				r.Delete("/{entityID}", s.Handlers.SettingsHandler.DeleteModelEntity)
				r.Delete("/delete_entities_by_method_id/{methodID}", s.Handlers.SettingsHandler.DeleteModelEntityByMethodID)
			})
		})

		// Admin routes (require admin role)
		r.Route("/admin", func(r chi.Router) {
			// Apply JWT authentication and admin role check middleware
			r.Use(middleware.JWTAuth(s.authProviders.JWTService))
			r.Use(middleware.AddRoleToContext(s.authProviders.JWTService))
			r.Use(middleware.RequireRole(constants.RoleAdmin))

			// Security management
			r.Route("/security", func(r chi.Router) {
				r.Route("/bans", func(r chi.Router) {
					r.Get("/", securityHandler.ListBannedIPs)
					r.Post("/", securityHandler.BanIP)
					r.Delete("/{id}", securityHandler.UnbanIP)
				})
			})
		})

		// Document routes (protected)
		r.Route("/documents", func(r chi.Router) {
			r.Use(middleware.JWTAuth(s.authProviders.JWTService))
			r.Get("/", s.Handlers.DocumentHandler.ListDocuments)
			r.Post("/", s.Handlers.DocumentHandler.UploadDocument)
			r.Get("/{id}", s.Handlers.DocumentHandler.GetDocumentByID)
			r.Delete("/{id}", s.Handlers.DocumentHandler.DeleteDocumentByID)
			r.Get("/{id}/summary", s.Handlers.DocumentHandler.GetDocumentSummary)
		})
	})

	// Set the router
	s.router = r
}

// GetRouter returns the configured router.
//
// Returns:
//   - The chi.Router implementation used by the server
//
// This method is primarily used for testing and for
// integrating the router with other components.
func (s *Server) GetRouter() chi.Router {
	return s.router.(chi.Router)
}

// handlePreflight is an explicit handler for OPTIONS preflight requests.
// It properly configures CORS headers for preflight requests to ensure
// cross-origin requests can proceed if the origin is allowed.
//
// Parameters:
//   - allowedOrigins: A list of origins that are allowed to access the API
//
// Returns:
//   - An http.HandlerFunc that handles the OPTIONS preflight requests
//
// The handler responds with a 204 No Content status, along with appropriate
// CORS headers to allow the specified origins, methods, and headers.
func handlePreflight(allowedOrigins []string) http.HandlerFunc {
	return func(w http.ResponseWriter, r *http.Request) {
		origin := r.Header.Get("Origin")

		// Check if the origin is allowed
		allowed := false
		for _, allowedOrigin := range allowedOrigins {
			if allowedOrigin == "*" || allowedOrigin == origin {
				allowed = true
				break
			}
		}

		if allowed {
			w.Header().Set(constants.HeaderContentType, constants.ContentTypeJSON)
			w.Header().Set("Access-Control-Allow-Origin", origin)
			w.Header().Set("Access-Control-Allow-Methods", "GET, POST, PUT, DELETE, OPTIONS")
			w.Header().Set("Access-Control-Allow-Headers", "Accept, Authorization, Content-Type, X-CSRF-Token, X-Request-ID, X-API-Key")
			w.Header().Set("Access-Control-Allow-Credentials", "true")
			w.Header().Set("Access-Control-Max-Age", "300")
		}

		w.WriteHeader(http.StatusNoContent)
	}
}

// corsMiddleware creates a custom CORS middleware with the specified allowed origins.
// It handles Cross-Origin Resource Sharing to allow browsers to safely access the API
// from different domains while protecting against unauthorized cross-origin requests.
//
// Parameters:
//   - allowedOrigins: A list of origins that are allowed to access the API
//
// Returns:
//   - A middleware function that adds CORS headers to responses
//
// The middleware checks incoming requests against the allowed origins list,
// adds appropriate CORS headers to responses, and handles OPTIONS preflight requests.
// It supports credentials mode for authenticated cross-origin requests.
func corsMiddleware(allowedOrigins []string) func(http.Handler) http.Handler {
	return func(next http.Handler) http.Handler {
		return http.HandlerFunc(func(w http.ResponseWriter, r *http.Request) {
			origin := r.Header.Get("Origin")

			// Check if the request's origin is in our allowed list
			for _, allowedOrigin := range allowedOrigins {
				if allowedOrigin == "*" || allowedOrigin == origin {
					// Set CORS headers for all responses, not just OPTIONS
					w.Header().Set("Access-Control-Allow-Origin", origin)

					// These headers are essential for credentials mode
					w.Header().Set("Access-Control-Allow-Credentials", "true")

					// For non-OPTIONS requests, just set these headers and continue
					if r.Method != "OPTIONS" {
						next.ServeHTTP(w, r)
						return
					}

					// Handle OPTIONS preflight requests
					w.Header().Set("Access-Control-Allow-Methods", "GET, POST, PUT, DELETE, OPTIONS")
					w.Header().Set("Access-Control-Allow-Headers", "Accept, Authorization, Content-Type, X-CSRF-Token, X-Request-ID, X-API-Key")
					w.Header().Set("Access-Control-Max-Age", "300")

					// Respond to preflight request
					w.WriteHeader(http.StatusNoContent)
					return
				}
			}

			// If origin is not allowed, continue without setting CORS headers
			next.ServeHTTP(w, r)
		})
	}
}

// getAllowedOrigins reads allowed CORS origins from environment variable or falls back to default values.
// This provides flexibility to configure allowed origins without recompiling the application.
//
// Returns:
//   - A slice of strings representing allowed origins for CORS
//
// The function first checks for an ALLOWED_ORIGINS environment variable.
// If set, it splits the value by comma and uses the resulting list.
// Otherwise, it falls back to a default list of origins.
func getAllowedOrigins() []string {
	// Check if ALLOWED_ORIGINS is set in environment
	allowedOriginsEnv := os.Getenv("ALLOWED_ORIGINS")

	// If ALLOWED_ORIGINS is set, use it
	if allowedOriginsEnv != "" {
		// Split by comma and trim spaces
		origins := strings.Split(allowedOriginsEnv, ",")
		for i, origin := range origins {
			origins[i] = strings.TrimSpace(origin)
		}
		log.Info().Strs("allowed_origins", origins).Msg("Using CORS allowed origins from environment")
		return origins
	}

	// Default hardcoded values if environment variable is not set
	// Include both HTTP and HTTPS for localhost to be safe
	defaultOrigins := []string{"https://www.hidemeai.com", "https://hidemeai.com", "http://localhost:5173", "https://localhost:5173"}
	log.Info().Strs("allowed_origins", defaultOrigins).Msg("Using default CORS allowed origins")
	return defaultOrigins
}

// GetAPIRoutes returns documentation about all API routes.
// This provides a self-documenting API endpoint that describes all available endpoints,
// their parameters, expected responses, and required authentication.
//
// Parameters:
//   - w: The HTTP response writer
//   - r: The HTTP request
//
// The function builds a comprehensive map of all API routes organized by category,
// including authentication, user management, API keys, settings, and system endpoints.
// For each endpoint, it provides details about HTTP method, description, required headers,
// request body format, and response format.
func (s *Server) GetAPIRoutes(w http.ResponseWriter, r *http.Request) {
	routes := map[string]interface{}{}

	// Authentication routes
	routes["authentication"] = map[string]interface{}{
		"POST /api/auth/signup": map[string]interface{}{
			"description": "Register a new user",
			"headers": map[string]string{
				"Content-Type": "application/json",
			},
			"body": map[string]interface{}{
				"username":         "string - Unique username",
				"email":            "string - Unique email address",
				"password":         "string - Password (min 8 characters)",
				"confirm_password": "string - Must match password",
			},
			"response": map[string]interface{}{
				"success": true,
				"data": map[string]interface{}{
					"user_id":    1,
					"username":   "johndoe",
					"email":      "john@example.com",
					"created_at": "2023-01-01T12:00:00Z",
					"updated_at": "2023-01-01T12:00:00Z",
				},
			},
		},
		"POST /api/auth/login": map[string]interface{}{
			"description": "Authenticate a user and get access tokens",
			"headers": map[string]string{
				"Content-Type": "application/json",
			},
			"body": map[string]interface{}{
				"username": "string - Username or null if using email",
				"email":    "string - Email or null if using username",
				"password": "string - User's password",
			},
			"response": map[string]interface{}{
				"success": true,
				"data": map[string]interface{}{
					"user": map[string]interface{}{
						"user_id":    1,
						"username":   "johndoe",
						"email":      "john@example.com",
						"created_at": "2023-01-01T12:00:00Z",
						"updated_at": "2023-01-01T12:00:00Z",
					},
					"access_token": "string - JWT access token",
					"token_type":   "Bearer",
					"expires_in":   3600,
				},
			},
			"cookies": map[string]interface{}{
				"refresh_token": "HTTP-only cookie containing the refresh token",
			},
		},
		"POST /api/auth/refresh": map[string]interface{}{
			"description": "Refresh access token using refresh token cookie",
			"headers": map[string]string{
				"Content-Type": "application/json",
			},
			"cookies_required": []string{"refresh_token"},
			"response": map[string]interface{}{
				"success": true,
				"data": map[string]interface{}{
					"access_token": "string - New JWT access token",
					"token_type":   "Bearer",
					"expires_in":   3600,
				},
			},
			"new_cookies": map[string]interface{}{
				"refresh_token": "New HTTP-only cookie with refreshed token",
			},
		},
		"POST /api/auth/logout": map[string]interface{}{
			"description":      "Logout user by invalidating refresh token",
			"cookies_required": []string{"refresh_token"},
			"response": map[string]interface{}{
				"success": true,
				"data": map[string]interface{}{
					"message": "Successfully logged out",
				},
			},
			"cookies_cleared": []string{"refresh_token"},
		},
		"GET /api/auth/verify": map[string]interface{}{
			"description": "Verify current authentication status",
			"headers": map[string]string{
				"Authorization": "Bearer {access_token}",
			},
			"response": map[string]interface{}{
				"success": true,
				"data": map[string]interface{}{
					"authenticated": true,
					"user_id":       1,
					"username":      "johndoe",
					"email":         "john@example.com",
				},
			},
		},
		"POST /api/auth/logout-all": map[string]interface{}{
			"description": "Logout from all sessions",
			"headers": map[string]string{
				"Authorization": "Bearer {access_token}",
			},
			"response": map[string]interface{}{
				"success": true,
				"data": map[string]interface{}{
					"message": "Successfully logged out of all sessions",
				},
			},
			"cookies_cleared": []string{"refresh_token"},
		},
		"POST /api/auth/validate-key": map[string]interface{}{
			"description": "Validate an API key",
			"headers": map[string]string{
				"X-API-Key": "API key to validate",
			},
			"response": map[string]interface{}{
				"success": true,
				"data": map[string]interface{}{
					"valid":    true,
					"user_id":  1,
					"username": "johndoe",
					"email":    "john@example.com",
				},
			},
		},
		"POST /api/auth/forgot-password": map[string]interface{}{
			"description": "Initiate password reset process",
			"headers": map[string]string{
				"Content-Type": "application/json",
			},
			"body": map[string]interface{}{
				"email": "string - Email address associated with the account",
			},
			"response": map[string]interface{}{
				"success": true,
				"data": map[string]interface{}{
					"message": "Password reset email sent",
				},
			},
		},
		"POST /api/auth/reset-password": map[string]interface{}{
			"description": "Reset password using token",
			"headers": map[string]string{
				"Content-Type": "application/json",
			},
			"body": map[string]interface{}{
				"token":            "string - Password reset token",
				"new_password":     "string - New password",
				"confirm_password": "string - Must match new_password",
			},
			"response": map[string]interface{}{
				"success": true,
				"data": map[string]interface{}{
					"message": "Password successfully reset",
				},
			},
		},
	}

	// User routes
	routes["users"] = map[string]interface{}{
		"GET /api/users/check/username": map[string]interface{}{
			"description": "Check if a username is available",
			"query_params": map[string]string{
				"username": "Username to check",
			},
			"response": map[string]interface{}{
				"success": true,
				"data": map[string]interface{}{
					"username":  "johndoe",
					"available": true,
				},
			},
		},
		"GET /api/users/check/email": map[string]interface{}{
			"description": "Check if an email is available",
			"query_params": map[string]string{
				"email": "Email to check",
			},
			"response": map[string]interface{}{
				"success": true,
				"data": map[string]interface{}{
					"email":     "john@example.com",
					"available": true,
				},
			},
		},
		"GET /api/users/me": map[string]interface{}{
			"description": "Get current user profile",
			"headers": map[string]string{
				"Authorization": "Bearer {access_token}",
			},
			"response": map[string]interface{}{
				"success": true,
				"data": map[string]interface{}{
					"user_id":    1,
					"username":   "johndoe",
					"email":      "john@example.com",
					"created_at": "2023-01-01T12:00:00Z",
					"updated_at": "2023-01-01T12:00:00Z",
				},
			},
		},
		"PUT /api/users/me": map[string]interface{}{
			"description": "Update current user profile",
			"headers": map[string]string{
				"Authorization": "Bearer {access_token}",
				"Content-Type":  "application/json",
			},
			"body": map[string]interface{}{
				"username": "string (optional) - New username",
				"email":    "string (optional) - New email",
			},
			"response": map[string]interface{}{
				"success": true,
				"data": map[string]interface{}{
					"user_id":    1,
					"username":   "johndoe",
					"email":      "john@example.com",
					"created_at": "2023-01-01T12:00:00Z",
					"updated_at": "2023-01-01T12:00:00Z",
				},
			},
		},
		"DELETE /api/users/me": map[string]interface{}{
			"description": "Delete current user account",
			"headers": map[string]string{
				"Authorization": "Bearer {access_token}",
				"Content-Type":  "application/json",
			},
			"body": map[string]interface{}{
				"password": "string - Current password for verification",
				"confirm":  "string - Must be 'DELETE' to confirm",
			},
			"response": map[string]interface{}{
				"success": true,
				"data": map[string]interface{}{
					"message": "Account successfully deleted",
				},
			},
		},
		"POST /api/users/me/change-password": map[string]interface{}{
			"description": "Change current user password",
			"headers": map[string]string{
				"Authorization": "Bearer {access_token}",
				"Content-Type":  "application/json",
			},
			"body": map[string]interface{}{
				"current_password": "string - Current password",
				"new_password":     "string - New password",
				"confirm_password": "string - Must match new_password",
			},
			"response": map[string]interface{}{
				"success": true,
				"data": map[string]interface{}{
					"message": "Password successfully changed",
				},
			},
		},
		"GET /api/users/me/sessions": map[string]interface{}{
			"description": "Get active sessions for current user",
			"headers": map[string]string{
				"Authorization": "Bearer {access_token}",
			},
			"response": map[string]interface{}{
				"success": true,
				"data": []map[string]interface{}{
					{
						"id":         "session-id-1",
						"created_at": "2023-01-01T12:00:00Z",
						"expires_at": "2023-01-08T12:00:00Z",
					},
				},
			},
		},
		"DELETE /api/users/me/sessions": map[string]interface{}{
			"description": "Invalidate a specific session",
			"headers": map[string]string{
				"Authorization": "Bearer {access_token}",
				"Content-Type":  "application/json",
			},
			"body": map[string]interface{}{
				"session_id": "string - ID of the session to invalidate",
			},
			"response": map[string]interface{}{
				"success": true,
				"data": map[string]interface{}{
					"message": "Session successfully invalidated",
				},
			},
		},
	}

	// API Key routes
	routes["api_keys"] = map[string]interface{}{
		"GET /api/keys": map[string]interface{}{
			"description": "List API keys for current user",
			"headers": map[string]string{
				"Authorization": "Bearer {access_token}",
			},
			"response": map[string]interface{}{
				"success": true,
				"data": []map[string]interface{}{
					{
						"id":         "key-id-1",
						"name":       "My API Key",
						"expires_at": "2023-12-31T23:59:59Z",
						"created_at": "2023-01-01T12:00:00Z",
					},
				},
			},
		},
		"POST /api/keys": map[string]interface{}{
			"description": "Create a new API key",
			"headers": map[string]string{
				"Authorization": "Bearer {access_token}",
				"Content-Type":  "application/json",
			},
			"body": map[string]interface{}{
				"name":     "string - Name for the API key",
				"duration": "string - Duration (e.g., '30d', '1y')",
			},
			"response": map[string]interface{}{
				"success": true,
				"data": map[string]interface{}{
					"id":         "key-id-1",
					"name":       "My API Key",
					"key":        "actual-api-key-value", // Only returned once on creation
					"expires_at": "2023-12-31T23:59:59Z",
					"created_at": "2023-01-01T12:00:00Z",
				},
			},
		},
		"DELETE /api/keys/{keyID}": map[string]interface{}{
			"description": "Delete an API key",
			"headers": map[string]string{
				"Authorization": "Bearer {access_token}",
			},
			"path_params": map[string]string{
				"keyID": "ID of the API key to delete",
			},
			"response": map[string]interface{}{
				"success": true,
				"data": map[string]interface{}{
					"message": "API key successfully revoked",
				},
			},
		},
	}

	// Settings routes
	routes["settings"] = map[string]interface{}{
		"GET /api/settings": map[string]interface{}{
			"description": "Get user settings",
			"headers": map[string]string{
				"Authorization": "Bearer {access_token}",
			},
			"response": map[string]interface{}{
				"success": true,
				"data": map[string]interface{}{
					"setting_id":      1,
					"user_id":         1,
					"remove_images":   false,
					"theme":           "system",
					"auto_processing": true,
					"created_at":      "2023-01-01T12:00:00Z",
					"updated_at":      "2023-01-01T12:00:00Z",
				},
			},
		},
		"PUT /api/settings": map[string]interface{}{
			"description": "Update user settings",
			"headers": map[string]string{
				"Authorization": "Bearer {access_token}",
				"Content-Type":  "application/json",
			},
			"body": map[string]interface{}{
				"remove_images":   "boolean (optional) - Whether to remove images",
				"theme":           "string (optional) - Theme preference (system, light, dark)",
				"auto_processing": "boolean (optional) - Whether to enable auto processing",
			},
			"response": map[string]interface{}{
				"success": true,
				"data": map[string]interface{}{
					"setting_id":      1,
					"user_id":         1,
					"remove_images":   true,
					"theme":           "dark",
					"auto_processing": false,
					"created_at":      "2023-01-01T12:00:00Z",
					"updated_at":      "2023-01-02T12:00:00Z",
				},
			},
		},
		"GET /api/settings/ban-list": map[string]interface{}{
			"description": "Get user's ban list",
			"headers": map[string]string{
				"Authorization": "Bearer {access_token}",
			},
			"response": map[string]interface{}{
				"success": true,
				"data": map[string]interface{}{
					"id":    1,
					"words": []string{"word1", "word2", "word3"},
				},
			},
		},
		"POST /api/settings/ban-list/words": map[string]interface{}{
			"description": "Add words to ban list",
			"headers": map[string]string{
				"Authorization": "Bearer {access_token}",
				"Content-Type":  "application/json",
			},
			"body": map[string]interface{}{
				"words": []string{"word4", "word5"},
			},
			"response": map[string]interface{}{
				"success": true,
				"data": map[string]interface{}{
					"id":    1,
					"words": []string{"word1", "word2", "word3", "word4", "word5"},
				},
			},
		},
		"DELETE /api/settings/ban-list/words": map[string]interface{}{
			"description": "Remove words from ban list",
			"headers": map[string]string{
				"Authorization": "Bearer {access_token}",
				"Content-Type":  "application/json",
			},
			"body": map[string]interface{}{
				"words": []string{"word1", "word2"},
			},
			"response": map[string]interface{}{
				"success": true,
				"data": map[string]interface{}{
					"id":    1,
					"words": []string{"word3", "word4", "word5"},
				},
			},
		},
		"GET /api/settings/patterns": map[string]interface{}{
			"description": "Get user's search patterns",
			"headers": map[string]string{
				"Authorization": "Bearer {access_token}",
			},
			"response": map[string]interface{}{
				"success": true,
				"data": []map[string]interface{}{
					{
						"pattern_id":   1,
						"setting_id":   1,
						"pattern_type": "Normal",
						"pattern_text": "pattern1",
					},
					{
						"pattern_id":   2,
						"setting_id":   1,
						"pattern_type": "case_sensitive",
						"pattern_text": "pattern2",
					},
				},
			},
		},
		"POST /api/settings/patterns": map[string]interface{}{
			"description": "Create a new search pattern",
			"headers": map[string]string{
				"Authorization": "Bearer {access_token}",
				"Content-Type":  "application/json",
			},
			"body": map[string]interface{}{
				"pattern_type": "string - Type of pattern (ai_search, Normal, case_sensitive)",
				"pattern_text": "string - The pattern text",
			},
			"response": map[string]interface{}{
				"success": true,
				"data": map[string]interface{}{
					"pattern_id":   3,
					"setting_id":   1,
					"pattern_type": "ai_search",
					"pattern_text": "new pattern",
				},
			},
		},
		"PUT /api/settings/patterns/{patternID}": map[string]interface{}{
			"description": "Update a search pattern",
			"headers": map[string]string{
				"Authorization": "Bearer {access_token}",
				"Content-Type":  "application/json",
			},
			"path_params": map[string]string{
				"patternID": "ID of the pattern to update",
			},
			"body": map[string]interface{}{
				"pattern_type": "string (optional) - Type of pattern",
				"pattern_text": "string (optional) - The pattern text",
			},
			"response": map[string]interface{}{
				"success": true,
				"data": map[string]interface{}{
					"pattern_id":   3,
					"setting_id":   1,
					"pattern_type": "Normal",
					"pattern_text": "updated pattern",
				},
			},
		},
		"DELETE /api/settings/patterns/{patternID}": map[string]interface{}{
			"description": "Delete a search pattern",
			"headers": map[string]string{
				"Authorization": "Bearer {access_token}",
			},
			"path_params": map[string]string{
				"patternID": "ID of the pattern to delete",
			},
			"response": map[string]interface{}{
				"success":     true,
				"status_code": 204,
				"no_content":  true,
			},
		},
		"GET /api/settings/entities/{methodID}": map[string]interface{}{
			"description": "Get model entities for a specific method",
			"headers": map[string]string{
				"Authorization": "Bearer {access_token}",
			},
			"path_params": map[string]string{
				"methodID": "ID of the detection method",
			},
			"response": map[string]interface{}{
				"success": true,
				"data": []map[string]interface{}{
					{
						"id":          1,
						"setting_id":  1,
						"method_id":   1,
						"entity_text": "Entity 1",
						"method_name": "Method Name",
					},
				},
			},
		},
		"POST /api/settings/entities": map[string]interface{}{
			"description": "Add model entities",
			"headers": map[string]string{
				"Authorization": "Bearer {access_token}",
				"Content-Type":  "application/json",
			},
			"body": map[string]interface{}{
				"method_id":    "number - Detection method ID",
				"entity_texts": []string{"Entity 2", "Entity 3"},
			},
			"response": map[string]interface{}{
				"success": true,
				"data": []map[string]interface{}{
					{
						"id":          2,
						"setting_id":  1,
						"method_id":   1,
						"entity_text": "Entity 2",
					},
					{
						"id":          3,
						"setting_id":  1,
						"method_id":   1,
						"entity_text": "Entity 3",
					},
				},
			},
		},
		"DELETE /api/settings/entities/{entityID}": map[string]interface{}{
			"description": "Delete a model entity",
			"headers": map[string]string{
				"Authorization": "Bearer {access_token}",
			},
			"path_params": map[string]string{
				"entityID": "ID of the entity to delete",
			},
			"response": map[string]interface{}{
				"success":     true,
				"status_code": 204,
				"no_content":  true,
			},
		},
	}

	// System routes
	routes["system"] = map[string]interface{}{
		"GET /health": map[string]interface{}{
			"description": "Health check endpoint",
			"response": map[string]interface{}{
				"success": true,
				"data": map[string]interface{}{
					"status":  "healthy",
					"version": "1.0.0",
				},
			},
		},
		"GET /version": map[string]interface{}{
			"description": "Get application version",
			"response": map[string]interface{}{
				"success": true,
				"data": map[string]interface{}{
					"version":     "1.0.0",
					"environment": "production",
				},
			},
		},
		"GET /api/routes": map[string]interface{}{
			"description": "Get comprehensive API route documentation",
			"response": map[string]interface{}{
				"success": true,
				"data":    "This document you're viewing right now",
			},
		},
	}

	// Document routes
	routes["documents"] = map[string]interface{}{
		"GET /api/documents": map[string]interface{}{
			"description": "List all documents for the current user (paginated)",
			"headers": map[string]string{
				"Authorization": "Bearer {access_token}",
			},
			"query_params": map[string]string{
				"page":     "Page number (optional, default 1)",
				"pageSize": "Page size (optional, default 10)",
			},
			"response": map[string]interface{}{
				"success": true,
				"data": []map[string]interface{}{
					{
						"id":               1,
<<<<<<< HEAD
						"hashed_name":      "encrypted-filename-string",
						"upload_timestamp": "2023-01-01T12:00:00Z",
						"last_modified":    "2023-01-01T12:00:00Z",
						"entity_count":     5,
=======
						"hashed_name":      "document.pdf",
						"upload_timestamp": "2025-05-10T21:09:03.46195Z",
						"last_modified":    "2025-05-10T21:09:03.46195Z",
						"entity_count":     0,
>>>>>>> e6444d39
					},
				},
				"total_count": 42,
			},
		},
		"POST /api/documents": map[string]interface{}{
			"description": "Upload a new document (expects a file, metadata, and redaction schema)",
			"headers": map[string]string{
				"Authorization": "Bearer {access_token}",
				"Content-Type":  "multipart/form-data",
			},
			"body": map[string]interface{}{
				"file":             "The document file to upload",
				"metadata":         "Optional JSON metadata (e.g., original filename)",
				"redaction_schema": "JSON object representing the redaction schema",
			},
			"response": map[string]interface{}{
				"success": true,
				"data": map[string]interface{}{
					"id":               1,
<<<<<<< HEAD
					"hashed_name":      "encrypted-filename-string",
					"upload_timestamp": "2023-01-01T12:00:00Z",
					"last_modified":    "2023-01-01T12:00:00Z",
=======
					"hashed_name":      "document.pdf",
					"upload_timestamp": "2025-05-10T21:09:03.46195Z",
					"last_modified":    "2025-05-10T21:09:03.46195Z",
>>>>>>> e6444d39
				},
			},
		},
		"GET /api/documents/{id}": map[string]interface{}{
			"description": "Get a document's metadata by ID",
			"headers": map[string]string{
				"Authorization": "Bearer {access_token}",
			},
			"path_params": map[string]string{
				"id": "ID of the document",
			},
			"response": map[string]interface{}{
				"success": true,
				"data": map[string]interface{}{
					"id":               1,
					"hashed_name":      "encrypted-filename-string",
					"upload_timestamp": "2023-01-01T12:00:00Z",
					"last_modified":    "2023-01-01T12:00:00Z",
				},
			},
		},
		"DELETE /api/documents/{id}": map[string]interface{}{
			"description": "Delete a document by ID",
			"headers": map[string]string{
				"Authorization": "Bearer {access_token}",
			},
			"path_params": map[string]string{
				"id": "ID of the document",
			},
			"response": map[string]interface{}{
				"success":     true,
				"status_code": 204,
				"no_content":  true,
			},
		},
		"GET /api/documents/{id}/summary": map[string]interface{}{
			"description": "Get a summary of a document (with entity count, etc.)",
			"headers": map[string]string{
				"Authorization": "Bearer {access_token}",
			},
			"path_params": map[string]string{
				"id": "ID of the document",
			},
			"response": map[string]interface{}{
				"success": true,
				"data": map[string]interface{}{
					"id":               1,
					"hashed_name":      "encrypted-filename-string",
					"upload_timestamp": "2023-01-01T12:00:00Z",
					"last_modified":    "2023-01-01T12:00:00Z",
					"entity_count":     5,
				},
			},
		},
	}

	utils.JSON(w, http.StatusOK, routes)
}<|MERGE_RESOLUTION|>--- conflicted
+++ resolved
@@ -8,22 +8,15 @@
 package server
 
 import (
+	"net/http"
+	"os"
+	"strings"
+	"time"
+
 	httpSwagger "github.com/swaggo/http-swagger"
 	"github.com/yasinhessnawi1/Hideme_Backend/internal/handlers"
 	"github.com/yasinhessnawi1/Hideme_Backend/internal/repository"
 	"github.com/yasinhessnawi1/Hideme_Backend/internal/service"
-	"net/http"
-	"os"
-	"strings"
-	"time"
-<<<<<<< HEAD
-=======
-
-	httpSwagger "github.com/swaggo/http-swagger"
-	"github.com/yasinhessnawi1/Hideme_Backend/internal/handlers"
-	"github.com/yasinhessnawi1/Hideme_Backend/internal/repository"
-	"github.com/yasinhessnawi1/Hideme_Backend/internal/service"
->>>>>>> e6444d39
 
 	"github.com/go-chi/chi/v5"
 	chimiddleware "github.com/go-chi/chi/v5/middleware"
@@ -1045,17 +1038,10 @@
 				"data": []map[string]interface{}{
 					{
 						"id":               1,
-<<<<<<< HEAD
-						"hashed_name":      "encrypted-filename-string",
-						"upload_timestamp": "2023-01-01T12:00:00Z",
-						"last_modified":    "2023-01-01T12:00:00Z",
-						"entity_count":     5,
-=======
 						"hashed_name":      "document.pdf",
 						"upload_timestamp": "2025-05-10T21:09:03.46195Z",
 						"last_modified":    "2025-05-10T21:09:03.46195Z",
 						"entity_count":     0,
->>>>>>> e6444d39
 					},
 				},
 				"total_count": 42,
@@ -1076,15 +1062,9 @@
 				"success": true,
 				"data": map[string]interface{}{
 					"id":               1,
-<<<<<<< HEAD
-					"hashed_name":      "encrypted-filename-string",
-					"upload_timestamp": "2023-01-01T12:00:00Z",
-					"last_modified":    "2023-01-01T12:00:00Z",
-=======
 					"hashed_name":      "document.pdf",
 					"upload_timestamp": "2025-05-10T21:09:03.46195Z",
 					"last_modified":    "2025-05-10T21:09:03.46195Z",
->>>>>>> e6444d39
 				},
 			},
 		},
